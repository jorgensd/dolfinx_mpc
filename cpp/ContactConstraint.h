// Copyright (C) 2020 Jorgen S. Dokken
//
// This file is part of DOLFINX_MPC
//
// SPDX-License-Identifier:    MIT

#pragma once

#include "utils.h"
#include <dolfinx/fem/Function.h>
#include <dolfinx/fem/FunctionSpace.h>
#include <dolfinx/mesh/MeshTags.h>
#include <petscsys.h>

namespace impl
{

/// Create bounding box tree (of cells) based on a mesh tag and a given set of
/// markers in the tag. This means that for a given set of facets, we compute
/// the bounding box tree of the cells connected to the facets
/// @param[in] mesh The mesh
/// @param[in] meshtags The meshtags for a set of entities
/// @param[in] marker The value in meshtags to extract entities for
/// @param[in] padding How much to pad the boundingboxtree
/// @returns A bounding box tree of the cells connected to the entities
template <std::floating_point U>
dolfinx::geometry::BoundingBoxTree<U>
create_boundingbox_tree(const dolfinx::mesh::Mesh<U>& mesh,
                        const dolfinx::mesh::MeshTags<std::int32_t>& meshtags,
                        std::int32_t marker, double padding)
{

  assert(mesh.topology() == meshtags.topology());
  const std::int32_t tdim = mesh.topology()->dim();
  int dim = meshtags.dim();
  auto entity_to_cell = mesh.topology()->connectivity(dim, tdim);
  assert(entity_to_cell);

  // Find all cells connected to master facets for collision detection
  std::int32_t num_local_cells = mesh.topology()->index_map(tdim)->size_local();
  const std::vector<std::int32_t> facets = meshtags.find(marker);
  std::vector<std::int32_t> cells = dolfinx::mesh::compute_incident_entities(
      *mesh.topology(), facets, dim, tdim);

  dolfinx::geometry::BoundingBoxTree<U> bb_tree(mesh, tdim, padding, cells);
  return bb_tree;
}

/// Compute contributions to slip constrain from master side (local to process)
/// @param[in] local_rems List containing which block each slave dof is in
/// @param[in] local_colliding_cell List with one-to-one correspondes to a cell
/// that the block is colliding with
/// @param[in] normals The normals at each slave dofs
/// @param[in] V the function space
/// @param[in] tabulated_basis_values The basis values tabulated for the given
/// cells at the given coordinates
/// @returns The mpc data (exluding slave indices)
template <typename T, std::floating_point U>
dolfinx_mpc::mpc_data<T> compute_master_contributions(
    std::span<const std::int32_t> local_rems,
    std::span<const std::int32_t> local_colliding_cell,
    MDSPAN_IMPL_STANDARD_NAMESPACE::mdspan<
        U, MDSPAN_IMPL_STANDARD_NAMESPACE::extents<
               std::size_t, MDSPAN_IMPL_STANDARD_NAMESPACE::dynamic_extent, 3>>
        normals,
    const dolfinx::fem::FunctionSpace<U>& V,
    MDSPAN_IMPL_STANDARD_NAMESPACE::mdspan<
        U, MDSPAN_IMPL_STANDARD_NAMESPACE::dextents<std::size_t, 2>>
        tabulated_basis_values)
{
  const double tol = 1e-6;
  auto mesh = V.mesh();
  const std::int32_t block_size = V.dofmap()->index_map_bs();
  std::shared_ptr<const dolfinx::common::IndexMap> imap = V.dofmap()->index_map;
  const int bs = V.dofmap()->index_map_bs();
  const std::int32_t size_local = imap->size_local();
  MPI_Comm comm = mesh->comm();
  int rank = -1;
  MPI_Comm_rank(comm, &rank);
  // Count number of masters for in local contribution if found, else add to
  // array that is communicated to other processes
  const std::size_t num_slaves_local = local_rems.size();
  std::vector<std::int32_t> num_masters_local(num_slaves_local, 0);

  assert(num_slaves_local == local_colliding_cell.size());

  for (std::size_t i = 0; i < num_slaves_local; ++i)
  {
    if (const std::int32_t cell = local_colliding_cell[i]; cell != -1)
    {
      auto cell_blocks = V.dofmap()->cell_dofs(cell);
      for (std::size_t j = 0; j < cell_blocks.size(); ++j)
      {
        for (int b = 0; b < bs; b++)
        {
          // NOTE: Assuming 0 value size
          if (const T val = normals(i, b) / normals(i, local_rems[i])
                            * tabulated_basis_values(i, j);
              std::abs(val) > tol)
          {
            num_masters_local[i]++;
          }
        }
      }
    }
  }

  std::vector<std::int32_t> masters_offsets(num_slaves_local + 1);
  masters_offsets[0] = 0;
  std::inclusive_scan(num_masters_local.begin(), num_masters_local.end(),
                      masters_offsets.begin() + 1);
  std::vector<std::int64_t> masters_other_side(masters_offsets.back());
  std::vector<T> coefficients_other_side(masters_offsets.back());
  std::vector<std::int32_t> owners_other_side(masters_offsets.back());
  std::span<const int> ghost_owners = imap->owners();

  // Temporary array holding global indices
  std::vector<std::int64_t> global_blocks;

  // Reuse num_masters_local for insertion
  std::ranges::fill(num_masters_local, 0);
  for (std::size_t i = 0; i < num_slaves_local; ++i)
  {
    if (const std::int32_t cell = local_colliding_cell[i]; cell != -1)
    {
      auto cell_blocks = V.dofmap()->cell_dofs(cell);
      global_blocks.resize(cell_blocks.size());
      imap->local_to_global(cell_blocks, global_blocks);
      // Compute coefficients for each master
      for (std::size_t j = 0; j < cell_blocks.size(); ++j)
      {
        const std::int32_t cell_block = cell_blocks[j];
        for (int b = 0; b < bs; b++)
        {
          // NOTE: Assuming 0 value size
          if (const T val = normals(i, b) / normals(i, local_rems[i])
                            * tabulated_basis_values(i, j);
              std::abs(val) > tol)
          {
            const std::int32_t m_pos
                = masters_offsets[i] + num_masters_local[i];
            masters_other_side[m_pos] = global_blocks[j] * block_size + b;
            coefficients_other_side[m_pos] = val;
            owners_other_side[m_pos]
                = cell_block < size_local
                      ? rank
                      : ghost_owners[cell_block - size_local];
            num_masters_local[i]++;
          }
        }
      }
    }
  }
  // Do not add in slaves data to mpc_data, as we allready know the slaves
  dolfinx_mpc::mpc_data<T> mpc_local;
  mpc_local.masters = masters_other_side;
  mpc_local.coeffs = coefficients_other_side;
  mpc_local.offsets = masters_offsets;
  mpc_local.owners = owners_other_side;
  return mpc_local;
}

/// Find slave dofs topologically
/// @param[in] V The function space
/// @param[in] meshtags The meshtags for the set of entities
/// @param[in] marker The marker values in the mesh tag
/// @returns The degrees of freedom located on all entities of V that are
/// tagged with the marker
template <std::floating_point U>
std::vector<std::int32_t>
locate_slave_dofs(const dolfinx::fem::FunctionSpace<U>& V,
                  const dolfinx::mesh::MeshTags<std::int32_t>& meshtags,
                  std::int32_t slave_marker)
{
  const std::int32_t edim = meshtags.dim();
  // Extract slave_facets
  std::vector<std::int32_t> slave_facets;
  slave_facets.reserve(meshtags.indices().size());
  for (std::size_t i = 0; i < meshtags.indices().size(); ++i)
    if (meshtags.values()[i] == slave_marker)
      slave_facets.push_back(meshtags.indices()[i]);

  // Find all dofs on slave facets
  if (V.element()->num_sub_elements() == 0)
  {
    std::vector<std::int32_t> slave_dofs
        = dolfinx::fem::locate_dofs_topological(
            *V.mesh()->topology(), *V.dofmap(), edim, std::span(slave_facets));
    return slave_dofs;
  }
  else
  {
    // NOTE: Assumption that we are only working with vector spaces, which is
    // ordered as xyz,xyzgeometry
    auto V_sub = V.sub({0});
    auto [V0, map] = V_sub.collapse();
    auto sub_dofmap = V_sub.dofmap();
    std::array<std::vector<std::int32_t>, 2> slave_dofs
        = dolfinx::fem::locate_dofs_topological(*V.mesh()->topology(),
                                                {*sub_dofmap, *V0.dofmap()},
                                                edim, std::span(slave_facets));
    return slave_dofs[0];
  }
}

/// Compute contributions to slip MPC from slave facet side, i.e. dot(u,
/// n)|_slave_facet
/// @param[in] local_slaves The slave dofs (local index)
/// @param[in] local_slave_blocks The corresponding blocks for each slave
/// @param[in] normals The normal vectors, shape (local_slaves.size(), 3).
/// Storage flattened row major.
/// @param[in] imap The index map
/// @param[in] block_size The block size of the index map
/// @param[in] rank The rank of current process
/// @returns A mpc_data struct with slaves, masters, coeffs and owners
template <typename T, std::floating_point U>
dolfinx_mpc::mpc_data<T> compute_block_contributions(
    const std::vector<std::int32_t>& local_slaves,
    const std::vector<std::int32_t>& local_slave_blocks,
    std::span<const U> normals,
    const std::shared_ptr<const dolfinx::common::IndexMap> imap,
    std::int32_t block_size, int rank)
{
  assert(normals.size() % 3 == 0);
  assert(normals.size() / 3 == local_slave_blocks.size());
  std::vector<std::int32_t> dofs(block_size);
  // Count number of masters for each local slave (only contributions from)
  // the same block as the actual slave dof
  std::vector<std::int32_t> num_masters_in_cell(local_slaves.size());
  for (std::size_t i = 0; i < local_slaves.size(); ++i)
  {
    std::iota(dofs.begin(), dofs.end(), local_slave_blocks[i] * block_size);
    const std::int32_t local_slave = local_slaves[i];
    for (std::int32_t j = 0; j < block_size; ++j)
      if ((dofs[j] != local_slave) && std::abs(normals[3 * i + j]) > 1e-6)
        num_masters_in_cell[i]++;
  }
  std::vector<std::int32_t> masters_offsets(local_slaves.size() + 1);
  masters_offsets[0] = 0;
  std::inclusive_scan(num_masters_in_cell.begin(), num_masters_in_cell.end(),
                      masters_offsets.begin() + 1);

  // Reuse num masters as fill position array
  std::ranges::fill(num_masters_in_cell, 0);

  // Compute coeffs and owners for local cells
  std::vector<std::int64_t> global_slave_blocks(local_slaves.size());
  imap->local_to_global(local_slave_blocks, global_slave_blocks);
  std::vector<std::int64_t> masters_in_cell(masters_offsets.back());
  std::vector<T> coefficients_in_cell(masters_offsets.back());
  const std::vector<std::int32_t> owners_in_cell(masters_offsets.back(), rank);
  for (std::size_t i = 0; i < local_slaves.size(); ++i)
  {
    const std::int32_t local_slave = local_slaves[i];
    std::iota(dofs.begin(), dofs.end(), local_slave_blocks[i] * block_size);
    auto local_max = std::ranges::find(dofs, local_slave);
    const auto max_index = std::distance(dofs.begin(), local_max);
    for (std::int32_t j = 0; j < block_size; j++)
    {
      if ((dofs[j] != local_slave) && std::abs(normals[3 * i + j]) > 1e-6)
      {
        T coeff_j = -normals[3 * i + j] / normals[3 * i + max_index];
        coefficients_in_cell[masters_offsets[i] + num_masters_in_cell[i]]
            = coeff_j;
        masters_in_cell[masters_offsets[i] + num_masters_in_cell[i]]
            = global_slave_blocks[i] * block_size + j;
        num_masters_in_cell[i]++;
      }
    }
  }

  dolfinx_mpc::mpc_data<T> mpc;
  mpc.slaves = local_slaves;
  mpc.masters = masters_in_cell;
  mpc.coeffs = coefficients_in_cell;
  mpc.offsets = masters_offsets;
  mpc.owners = owners_in_cell;
  return mpc;
}

/// Concatatenate to mpc_data structures with same number of offsets
template <typename T>
dolfinx_mpc::mpc_data<T> concatenate(dolfinx_mpc::mpc_data<T>& mpc0,
                                     dolfinx_mpc::mpc_data<T>& mpc1)
{

  assert(mpc0.offsets.size() == mpc1.offsets.size());
  std::vector<std::int32_t>& offsets0 = mpc0.offsets;
  std::vector<std::int32_t>& offsets1 = mpc1.offsets;
  std::vector<std::int64_t>& masters0 = mpc0.masters;
  std::vector<std::int64_t>& masters1 = mpc1.masters;
  std::vector<T>& coeffs0 = mpc0.coeffs;
  std::vector<T>& coeffs1 = mpc1.coeffs;
  std::vector<std::int32_t>& owners0 = mpc0.owners;
  std::vector<std::int32_t>& owners1 = mpc1.owners;

  const std::size_t num_slaves = offsets0.size() - 1;
  // Concatenate the two constraints as one
  std::vector<std::int32_t> num_masters_per_slave(num_slaves, 0);
  for (std::size_t i = 0; i < num_slaves; i++)
  {
    num_masters_per_slave[i]
        = offsets0[i + 1] - offsets0[i] + offsets1[i + 1] - offsets1[i];
  }
  std::vector<std::int32_t> masters_offsets(offsets0.size());
  masters_offsets[0] = 0;
  std::inclusive_scan(num_masters_per_slave.begin(),
                      num_masters_per_slave.end(), masters_offsets.begin() + 1);

  // Reuse num_masters_per_slave for indexing
  std::ranges::fill(num_masters_per_slave, 0);
  std::vector<std::int64_t> masters_out(masters_offsets.back());
  std::vector<T> coefficients_out(masters_offsets.back());
  std::vector<std::int32_t> owners_out(masters_offsets.back());
  for (std::size_t i = 0; i < num_slaves; ++i)
  {
    for (std::int32_t j = offsets0[i]; j < offsets0[i + 1]; ++j)
    {
      masters_out[masters_offsets[i] + num_masters_per_slave[i]] = masters0[j];
      coefficients_out[masters_offsets[i] + num_masters_per_slave[i]]
          = coeffs0[j];
      owners_out[masters_offsets[i] + num_masters_per_slave[i]] = owners0[j];
      num_masters_per_slave[i]++;
    }
    for (std::int32_t j = offsets1[i]; j < offsets1[i + 1]; ++j)
    {
      masters_out[masters_offsets[i] + num_masters_per_slave[i]] = masters1[j];
      coefficients_out[masters_offsets[i] + num_masters_per_slave[i]]
          = coeffs1[j];
      owners_out[masters_offsets[i] + num_masters_per_slave[i]] = owners1[j];
      num_masters_per_slave[i]++;
    }
  }

  // Structure storing mpc arrays
  dolfinx_mpc::mpc_data<T> mpc;
  mpc.masters = masters_out;
  mpc.coeffs = coefficients_out;
  mpc.owners = owners_out;
  mpc.offsets = masters_offsets;
  return mpc;
}

} // namespace impl

namespace dolfinx_mpc
{

/// Create a slip condition between two sets of facets
/// @param[in] V The mpc function space
/// @param[in] meshtags The meshtag
/// @param[in] slave_marker Tag for the first interface
/// @param[in] master_marker Tag for the other interface
/// @param[in] nh Function containing the normal at the slave marker interface
/// @param[in] eps2 The tolerance for the squared distance to be considered a
/// collision
template <typename T, std::floating_point U>
mpc_data<T> create_contact_slip_condition(
    const dolfinx::fem::FunctionSpace<U>& V,
    const dolfinx::mesh::MeshTags<std::int32_t>& meshtags,
    std::int32_t slave_marker, std::int32_t master_marker,
    const dolfinx::fem::Function<T, U>& nh, const U eps2 = 1e-20)
{

  dolfinx::common::Timer timer("~MPC: Create slip constraint");
  std::shared_ptr<const dolfinx::mesh::Mesh<U>> mesh = V.mesh();
  MPI_Comm comm = mesh->comm();
  int rank = -1;
  MPI_Comm_rank(comm, &rank);

  // Extract some const information from function-space
  const std::shared_ptr<const dolfinx::common::IndexMap> imap
      = V.dofmap()->index_map;
  assert(mesh->topology() == meshtags.topology());
  const int tdim = mesh->topology()->dim();
  const int gdim = mesh->geometry().dim();
  const int fdim = tdim - 1;
  const int block_size = V.dofmap()->index_map_bs();
  std::int32_t size_local = V.dofmap()->index_map->size_local();

  mesh->topology_mutable()->create_connectivity(fdim, tdim);
  mesh->topology_mutable()->create_connectivity(tdim, tdim);
  mesh->topology_mutable()->create_entity_permutations();

  // Find all slave dofs and split them into locally owned and ghosted blocks
  std::vector<std::int32_t> local_slave_blocks;
  {
    std::vector<std::int32_t> slave_dofs
        = impl::locate_slave_dofs<U>(V, meshtags, slave_marker);

    local_slave_blocks.reserve(slave_dofs.size());
    std::ranges::for_each(slave_dofs,
                          [&local_slave_blocks, bs = block_size,
                           sl = size_local](const std::int32_t dof)
                          {
                            std::div_t div = std::div(dof, bs);
                            if (div.quot < sl)
                              local_slave_blocks.push_back(div.quot);
                          });
  }

  // Data structures to hold information about slave data local to process
  std::vector<std::int32_t> local_slaves(local_slave_blocks.size());
  std::vector<std::int32_t> local_rems(local_slave_blocks.size());
  dolfinx_mpc::mpc_data<T> mpc_local;

  // Find all local contributions to MPC, meaning:
  // 1. Degrees of freedom from the same block as the slave
  // 2. Degrees of freedom from the other interface

  // Helper function
  // Determine component of each block has the largest normal value, and use
  // it as slave dofs to avoid zero division in constraint
  // Note that this function casts the normal array from being potentially
  // complex to real valued
  std::vector<std::int32_t> dofs(block_size);
  std::span<const T> normal_array = nh.x()->array();
  const auto largest_normal_component
      = [&dofs, block_size, &normal_array, gdim](const std::int32_t block,
                                                 std::span<U, 3> normal)
  {
    std::iota(dofs.begin(), dofs.end(), block * block_size);
    for (int j = 0; j < gdim; ++j)
      normal[j] = std::real(normal_array[dofs[j]]);
    U norm = std::sqrt(normal[0] * normal[0] + normal[1] * normal[1]
                       + normal[2] * normal[2]);
    std::ranges::for_each(normal,
                          [norm](auto& n) { return std::abs(n / norm); });
    return std::distance(
        normal.begin(),
        std::ranges::max_element(normal, [](T a, T b)
                                 { return std::norm(a) < std::norm(b); }));
  };

  // Determine which dof in local slave block is the actual slave
  std::vector<U> normals(3 * local_slave_blocks.size(), 0);
  assert(block_size == gdim);
  for (std::size_t i = 0; i < local_slave_blocks.size(); ++i)
  {
    const std::int32_t slave = local_slave_blocks[i];
    const auto block = largest_normal_component(
        slave, std::span<U, 3>(std::next(normals.begin(), 3 * i), 3));
    local_slaves[i] = block_size * slave + block;
    local_rems[i] = block;
  }

  // Compute local contributions to constraint using helper function
  // i.e. compute dot(u, n) on slave side
  mpc_data<T> mpc_in_cell = impl::compute_block_contributions<T, U>(
      local_slaves, local_slave_blocks, normals, imap, block_size, rank);

  dolfinx::geometry::BoundingBoxTree bb_tree = impl::create_boundingbox_tree(
      *mesh, meshtags, master_marker, std::sqrt(eps2));

  // Compute contributions on other side local to process
  mpc_data<T> mpc_master_local;

  // Create map from slave dof blocks to a cell containing them
  std::vector<std::int32_t> slave_cells = dolfinx_mpc::create_block_to_cell_map(
      *mesh->topology(), *V.dofmap(), local_slave_blocks);
  std::vector<U> slave_coordinates;
  std::array<std::size_t, 2> coord_shape;
  {
    std::tie(slave_coordinates, coord_shape)
        = dolfinx_mpc::tabulate_dof_coordinates<U>(V, local_slave_blocks,
                                                   slave_cells);
    std::vector<std::int32_t> local_cell_collisions
        = dolfinx_mpc::find_local_collisions<U>(*mesh, bb_tree,
                                                slave_coordinates, eps2);

    auto [basis, basis_shape] = dolfinx_mpc::evaluate_basis_functions<U>(
        V, slave_coordinates, local_cell_collisions, eps2);
    assert(basis_shape.back() == 1);
    MDSPAN_IMPL_STANDARD_NAMESPACE::mdspan<
        U, MDSPAN_IMPL_STANDARD_NAMESPACE::dextents<std::size_t, 2>>
        basis_span(basis.data(), basis_shape[0], basis_shape[1]);
    MDSPAN_IMPL_STANDARD_NAMESPACE::mdspan<
        U, MDSPAN_IMPL_STANDARD_NAMESPACE::extents<
               std::size_t, MDSPAN_IMPL_STANDARD_NAMESPACE::dynamic_extent, 3>>
        normal_span(normals.data(), local_slave_blocks.size(), 3);
    mpc_master_local = impl::compute_master_contributions<T, U>(
        local_rems, local_cell_collisions, normal_span, V, basis_span);
  }
  // // Find slave indices were contributions are not found on the process
  std::vector<std::int32_t>& l_offsets = mpc_master_local.offsets;
  std::vector<std::int32_t> slave_indices_remote;
  slave_indices_remote.reserve(local_rems.size());
  for (std::size_t i = 0; i < local_rems.size(); i++)
  {
    if (l_offsets[i + 1] - l_offsets[i] == 0)
      slave_indices_remote.push_back((int)i);
  }

  // Structure storing mpc arrays mpc_local
  mpc_local = impl::concatenate(mpc_in_cell, mpc_master_local);

  // If serial, we gather the resulting mpc data as one constraint
  if (int mpi_size = dolfinx::MPI::size(comm); mpi_size == 1)
  {
    if (!slave_indices_remote.empty())
    {
      throw std::runtime_error(
          "No masters found on contact surface (when executed in serial). "
          "Please make sure that the surfaces are in contact, or increase the "
          "tolerance eps2.");
    }
    // Serial assumptions
    mpc_local.slaves = local_slaves;
    return mpc_local;
  }

  // Create slave_dofs->master facets and master->slave dofs neighborhood comms
  const bool has_slave = !local_slave_blocks.empty();
  std::array<MPI_Comm, 2> neighborhood_comms
      = create_neighborhood_comms(comm, meshtags, has_slave, master_marker);

  // Get the  slave->master recv from and send to ranks
  int indegree(-1);
  int outdegree(-2);
  int weighted(-1);
  MPI_Dist_graph_neighbors_count(neighborhood_comms[0], &indegree, &outdegree,
                                 &weighted);

  // Convert slaves missing master contributions to global index
  // and prepare data (coordinates and normals) to send to other procs
  const std::array<std::size_t, 2> send_shape
      = {slave_indices_remote.size(), 3};
  std::vector<U> coordinates_send(send_shape.front() * send_shape.back());
  std::vector<U> normals_send(send_shape.front() * send_shape.back());
  std::vector<std::int32_t> send_rems(slave_indices_remote.size());
  for (std::size_t i = 0; i < slave_indices_remote.size(); ++i)
  {
    const std::int32_t slave_idx = slave_indices_remote[i];
    send_rems[i] = local_rems[slave_idx];
    std::ranges::copy_n(std::next(slave_coordinates.begin(), 3 * slave_idx), 3,
                        std::next(coordinates_send.begin(), 3 * i));
    std::ranges::copy_n(std::next(normals.begin(), 3 * slave_idx), 3,
                        std::next(normals_send.begin(), 3 * i));
  }

  // Figure out how much data to receive from each neighbor
  const std::size_t out_collision_slaves = slave_indices_remote.size();
  std::vector<std::int32_t> num_slaves_recv(indegree + 1);
  MPI_Neighbor_allgather(
      &out_collision_slaves, 1, dolfinx::MPI::mpi_t<std::int32_t>,
      num_slaves_recv.data(), 1, dolfinx::MPI::mpi_t<std::int32_t>,
      neighborhood_comms[0]);
  num_slaves_recv.pop_back();

  // Compute displacements for data to receive
  std::vector<int> disp(indegree + 1, 0);
  std::partial_sum(num_slaves_recv.begin(), num_slaves_recv.end(),
                   disp.begin() + 1);

  // Send data to neighbors and receive data
  std::vector<std::int32_t> recv_rems(disp.back());
  MPI_Neighbor_allgatherv(send_rems.data(), (int)send_rems.size(),
                          dolfinx::MPI::mpi_t<std::int32_t>, recv_rems.data(),
                          num_slaves_recv.data(), disp.data(),
                          dolfinx::MPI::mpi_t<std::int32_t>,
                          neighborhood_comms[0]);

  // Multiply recv size by three to accommodate vector coordinates and
  // function data
  std::vector<std::int32_t> num_slaves_recv3;
  num_slaves_recv3.reserve(indegree);
  std::ranges::transform(num_slaves_recv, std::back_inserter(num_slaves_recv3),
                         [](std::int32_t num_slaves)
                         { return 3 * num_slaves; });
  std::vector<int> disp3(indegree + 1, 0);
  std::partial_sum(num_slaves_recv3.begin(), num_slaves_recv3.end(),
                   disp3.begin() + 1);

  // Send slave normal and coordinate to neighbors
  std::vector<U> recv_coords(disp.back() * 3);
  MPI_Neighbor_allgatherv(coordinates_send.data(), (int)coordinates_send.size(),
                          dolfinx::MPI::mpi_t<U>, recv_coords.data(),
                          num_slaves_recv3.data(), disp3.data(),
                          dolfinx::MPI::mpi_t<U>, neighborhood_comms[0]);
  std::vector<U> slave_normals(disp.back() * 3);
  MPI_Neighbor_allgatherv(normals_send.data(), (int)normals_send.size(),
                          dolfinx::MPI::mpi_t<U>, slave_normals.data(),
                          num_slaves_recv3.data(), disp3.data(),
                          dolfinx::MPI::mpi_t<U>, neighborhood_comms[0]);

  int err0 = MPI_Comm_free(&neighborhood_comms[0]);
  dolfinx::MPI::check_error(comm, err0);

  int err0 = MPI_Comm_free(&neighborhood_comms[0]);
  dolfinx::MPI::check_error(comm, err0);

  // Compute off-process contributions
  mpc_data<T> remote_data;
  {
    std::vector<std::int32_t> remote_cell_collisions
        = dolfinx_mpc::find_local_collisions<U>(*mesh, bb_tree, recv_coords,
                                                eps2);
    auto [recv_basis_values, shape] = dolfinx_mpc::evaluate_basis_functions<U>(
        V, recv_coords, remote_cell_collisions, eps2);
    MDSPAN_IMPL_STANDARD_NAMESPACE::mdspan<
        U, MDSPAN_IMPL_STANDARD_NAMESPACE::dextents<std::size_t, 2>>
        basis_span(recv_basis_values.data(), shape[0], shape[1]);
    MDSPAN_IMPL_STANDARD_NAMESPACE::mdspan<
        U, MDSPAN_IMPL_STANDARD_NAMESPACE::extents<
               std::size_t, MDSPAN_IMPL_STANDARD_NAMESPACE::dynamic_extent, 3>>
        normal_span(slave_normals.data(), disp.back(), 3);
    remote_data = impl::compute_master_contributions<T, U>(
        recv_rems, remote_cell_collisions, normal_span, V, basis_span);
  }

  // Get info about reverse communicator
  auto [src_ranks_rev, dest_ranks_rev]
      = dolfinx_mpc::compute_neighborhood(neighborhood_comms[1]);
  const std::size_t indegree_rev = src_ranks_rev.size();

  // Count number of masters found on the process and convert the offsets
  // to be per process
  std::vector<std::int32_t> num_collision_masters(indegree + 1, 0);
  std::vector<int> num_out_offsets;
  num_out_offsets.reserve(indegree);
  std::ranges::transform(num_slaves_recv, std::back_inserter(num_out_offsets),
                         [](std::int32_t num_slaves)
                         { return num_slaves + 1; });
  const std::int32_t num_offsets
      = std::accumulate(num_out_offsets.begin(), num_out_offsets.end(), 0);
  std::vector<std::int32_t> offsets_remote(num_offsets);
  std::int32_t counter = 0;
  for (std::int32_t i = 0; i < indegree; ++i)
  {
    const std::int32_t first_pos = disp[i];
    const std::int32_t first_offset = remote_data.offsets[first_pos];
    num_collision_masters[i] += remote_data.offsets[disp[i + 1]] - first_offset;
    offsets_remote[first_pos + counter++] = 0;
    for (std::int32_t j = first_pos; j < disp[i + 1]; ++j)
      offsets_remote[j + counter] = remote_data.offsets[j + 1] - first_offset;
  }

  // Communicate number of incoming masters to each process after collision
  // detection
  std::vector<int> inc_num_collision_masters(indegree_rev + 1);
  MPI_Neighbor_alltoall(num_collision_masters.data(), 1, MPI_INT,
                        inc_num_collision_masters.data(), 1, MPI_INT,
                        neighborhood_comms[1]);
  inc_num_collision_masters.pop_back();
  num_collision_masters.pop_back();

  // Create displacement vector for masters and coefficients
  std::vector<int> disp_inc_masters(indegree_rev + 1, 0);
  std::partial_sum(inc_num_collision_masters.begin(),
                   inc_num_collision_masters.end(),
                   disp_inc_masters.begin() + 1);

  // Compute send offsets for masters and coefficients
  std::vector<int> send_disp_masters(indegree + 1, 0);
  std::partial_sum(num_collision_masters.begin(), num_collision_masters.end(),
                   send_disp_masters.begin() + 1);

  // Create displacement vector for incoming offsets
  std::vector<int> inc_disp_offsets(indegree_rev + 1);
  std::vector<int> num_inc_offsets(indegree_rev,
                                   (int)slave_indices_remote.size() + 1);
  std::partial_sum(num_inc_offsets.begin(), num_inc_offsets.end(),
                   inc_disp_offsets.begin() + 1);

  // Compute send offsets for master offsets
  std::vector<int> send_disp_offsets(indegree + 1, 0);

  std::partial_sum(num_out_offsets.begin(), num_out_offsets.end(),
                   send_disp_offsets.begin() + 1);

  // Get offsets for master dofs from remote process
  std::vector<MPI_Request> requests(4);
  std::vector<std::int32_t> remote_colliding_offsets(inc_disp_offsets.back());
  MPI_Ineighbor_alltoallv(
      offsets_remote.data(), num_out_offsets.data(), send_disp_offsets.data(),
      dolfinx::MPI::mpi_t<std::int32_t>, remote_colliding_offsets.data(),
      num_inc_offsets.data(), inc_disp_offsets.data(),
      dolfinx::MPI::mpi_t<std::int32_t>, neighborhood_comms[1], &requests[0]);
  // Receive colliding masters and relevant data from other processor
  std::vector<std::int64_t> remote_colliding_masters(disp_inc_masters.back());
  MPI_Ineighbor_alltoallv(
      remote_data.masters.data(), num_collision_masters.data(),
      send_disp_masters.data(), dolfinx::MPI::mpi_t<std::int64_t>,
      remote_colliding_masters.data(), inc_num_collision_masters.data(),
      disp_inc_masters.data(), dolfinx::MPI::mpi_t<std::int64_t>,
      neighborhood_comms[1], &requests[1]);
  std::vector<T> remote_colliding_coeffs(disp_inc_masters.back());
  MPI_Ineighbor_alltoallv(
      remote_data.coeffs.data(), num_collision_masters.data(),
      send_disp_masters.data(), dolfinx::MPI::mpi_t<T>,
      remote_colliding_coeffs.data(), inc_num_collision_masters.data(),
      disp_inc_masters.data(), dolfinx::MPI::mpi_t<T>, neighborhood_comms[1],
      &requests[2]);
  std::vector<std::int32_t> remote_colliding_owners(disp_inc_masters.back());
  MPI_Ineighbor_alltoallv(
      remote_data.owners.data(), num_collision_masters.data(),
      send_disp_masters.data(), dolfinx::MPI::mpi_t<std::int32_t>,
      remote_colliding_owners.data(), inc_num_collision_masters.data(),
      disp_inc_masters.data(), dolfinx::MPI::mpi_t<std::int32_t>,
      neighborhood_comms[1], &requests[3]);

  // Wait for offsets to be sent
  std::vector<MPI_Status> status(4);
  MPI_Wait(&requests[0], &status[0]);

  std::vector<std::int8_t> slave_found(slave_indices_remote.size(), false);
  std::vector<std::int32_t> num_inc_masters(slave_indices_remote.size());
  // Iterate through the processors and find one set of inputs per slave that
  // was sent to the other processes
  for (std::size_t i = 0; i < src_ranks_rev.size(); ++i)
  {
    [[maybe_unused]] const std::int32_t num_offsets_on_proc
        = inc_disp_offsets[i + 1] - inc_disp_offsets[i];
    assert(num_offsets_on_proc
           == std::int32_t(slave_indices_remote.size()) + 1);
    for (std::size_t c = 0; c < slave_indices_remote.size(); c++)

    {
      const std::int32_t slave_min
          = remote_colliding_offsets[inc_disp_offsets[i] + c];
      const std::int32_t slave_max
          = remote_colliding_offsets[inc_disp_offsets[i] + c + 1];
      if (const std::int32_t num_inc = slave_max - slave_min;
          !(slave_found[c]) && (num_inc > 0))
      {
        slave_found[c] = true;
        num_inc_masters[c] = num_inc;
      }
    }
  }
  if (auto not_found = std::ranges::find(slave_found, false);
      not_found != slave_found.end())
  {
    std::runtime_error(
        "Masters not found on contact surface with local search or remote "
        "search. Consider running the code in serial to make sure that one can "
        "detect the contact surface, or increase eps2.");
  }

  /// Wait for all communication to finish
  MPI_Waitall(4, requests.data(), status.data());

  int err1 = MPI_Comm_free(&neighborhood_comms[1]);
  dolfinx::MPI::check_error(comm, err1);

  // Move the masters, coeffs and owners from the input adjacency list
  // to one where each node corresponds to an entry in slave_indices_remote
  std::vector<std::int32_t> offproc_offsets(slave_indices_remote.size() + 1, 0);
  std::partial_sum(num_inc_masters.begin(), num_inc_masters.end(),
                   offproc_offsets.begin() + 1);
  std::vector<std::int64_t> offproc_masters(offproc_offsets.back());
  std::vector<T> offproc_coeffs(offproc_offsets.back());
  std::vector<std::int32_t> offproc_owners(offproc_offsets.back());

  std::ranges::fill(slave_found, false);
  for (std::size_t i = 0; i < src_ranks_rev.size(); ++i)
  {
    const std::int32_t proc_start = disp_inc_masters[i];
    [[maybe_unused]] const std::int32_t num_offsets_on_proc
        = inc_disp_offsets[i + 1] - inc_disp_offsets[i];
    assert(num_offsets_on_proc
           == std::int32_t(slave_indices_remote.size()) + 1);
    for (std::size_t c = 0; c < slave_indices_remote.size(); c++)
    {
      assert(std::int32_t(remote_colliding_offsets.size())
             > std::int32_t(inc_disp_offsets[i] + c));
      assert(std::int32_t(remote_colliding_offsets.size())
             > std::int32_t(inc_disp_offsets[i] + c + 1));
      assert(std::int32_t(inc_disp_offsets[i] + c) < inc_disp_offsets[i + 1]);
      const std::int32_t slave_min
          = remote_colliding_offsets[inc_disp_offsets[i] + c];
      const std::int32_t slave_max
          = remote_colliding_offsets[inc_disp_offsets[i] + c + 1];

      assert(c < slave_found.size());
      if (!(slave_found[c]) && (slave_max - slave_min > 0))
      {
        slave_found[c] = true;
        std::ranges::copy(
            remote_colliding_masters.begin() + proc_start + slave_min,
            remote_colliding_masters.begin() + proc_start + slave_max,
            offproc_masters.begin() + offproc_offsets[c]);

        std::ranges::copy(
            remote_colliding_coeffs.begin() + proc_start + slave_min,
            remote_colliding_coeffs.begin() + proc_start + slave_max,
            offproc_coeffs.begin() + offproc_offsets[c]);

        std::ranges::copy(
            remote_colliding_owners.begin() + proc_start + slave_min,
            remote_colliding_owners.begin() + proc_start + slave_max,
            offproc_owners.begin() + offproc_offsets[c]);
      }
    }
  }
  // Merge local data with incoming data
  // First count number of local masters
  std::vector<std::int32_t>& masters_offsets = mpc_local.offsets;
  std::vector<std::int64_t>& masters_out = mpc_local.masters;
  std::vector<T>& coefficients_out = mpc_local.coeffs;
  std::vector<std::int32_t>& owners_out = mpc_local.owners;

  std::vector<std::int32_t> num_masters_per_slave(local_slaves.size(), 0);
  for (std::size_t i = 0; i < local_slaves.size(); ++i)
    num_masters_per_slave[i] += masters_offsets[i + 1] - masters_offsets[i];
  // Then add the remote masters
  for (std::size_t i = 0; i < slave_indices_remote.size(); ++i)
    num_masters_per_slave[slave_indices_remote[i]]
        += offproc_offsets[i + 1] - offproc_offsets[i];

  // Create new offset array
  std::vector<std::int32_t> local_offsets(local_slaves.size() + 1, 0);
  std::partial_sum(num_masters_per_slave.begin(), num_masters_per_slave.end(),
                   local_offsets.begin() + 1);

  // Reuse num_masters_per_slave for input indices
  std::vector<std::int64_t> local_masters(local_offsets.back());
  std::vector<std::int32_t> local_owners(local_offsets.back());
  std::vector<T> local_coeffs(local_offsets.back());

  // Insert local contributions
  {
    std::vector<std::int32_t> loc_pos(local_slaves.size(), 0);
    for (std::size_t i = 0; i < local_slaves.size(); ++i)
    {
      const std::int32_t master_min = masters_offsets[i];
      const std::int32_t master_max = masters_offsets[i + 1];
      std::ranges::copy(masters_out.begin() + master_min,
                        masters_out.begin() + master_max,
                        local_masters.begin() + local_offsets[i] + loc_pos[i]);
      std::ranges::copy(coefficients_out.begin() + master_min,
                        coefficients_out.begin() + master_max,
                        local_coeffs.begin() + local_offsets[i] + loc_pos[i]);
      std::ranges::copy(owners_out.begin() + master_min,
                        owners_out.begin() + master_max,
                        local_owners.begin() + local_offsets[i] + loc_pos[i]);
      loc_pos[i] += master_max - master_min;
    }

    // Insert remote contributions
    for (std::size_t i = 0; i < slave_indices_remote.size(); ++i)
    {
      const std::int32_t master_min = offproc_offsets[i];
      const std::int32_t master_max = offproc_offsets[i + 1];
      const std::int32_t slave_index = slave_indices_remote[i];
      std::ranges::copy(offproc_masters.begin() + master_min,
                        offproc_masters.begin() + master_max,
                        local_masters.begin() + local_offsets[slave_index]
                            + loc_pos[slave_index]);
      std::ranges::copy(offproc_coeffs.begin() + master_min,
                        offproc_coeffs.begin() + master_max,
                        local_coeffs.begin() + local_offsets[slave_index]
                            + loc_pos[slave_index]);
      std::ranges::copy(offproc_owners.begin() + master_min,
                        offproc_owners.begin() + master_max,
                        local_owners.begin() + local_offsets[slave_index]
                            + loc_pos[slave_index]);
      loc_pos[slave_index] += master_max - master_min;
    }
  }
  // Distribute ghost data
  dolfinx_mpc::mpc_data ghost_data = dolfinx_mpc::distribute_ghost_data<T>(
      local_slaves, local_masters, local_coeffs, local_owners,
      num_masters_per_slave, imap, block_size);

  // Add ghost data to existing arrays
  const std::vector<std::int32_t>& ghost_slaves = ghost_data.slaves;
  local_slaves.insert(std::end(local_slaves), std::cbegin(ghost_slaves),
                      std::cend(ghost_slaves));
  const std::vector<std::int64_t>& ghost_masters = ghost_data.masters;
  local_masters.insert(std::end(local_masters), std::cbegin(ghost_masters),
                       std::cend(ghost_masters));
  const std::vector<std::int32_t>& ghost_num = ghost_data.offsets;
  num_masters_per_slave.insert(std::end(num_masters_per_slave),
                               std::cbegin(ghost_num), std::cend(ghost_num));
  const std::vector<T>& ghost_coeffs = ghost_data.coeffs;
  local_coeffs.insert(std::end(local_coeffs), std::cbegin(ghost_coeffs),
                      std::cend(ghost_coeffs));
  const std::vector<std::int32_t>& ghost_owner_ranks = ghost_data.owners;
  local_owners.insert(std::end(local_owners), std::cbegin(ghost_owner_ranks),
                      std::cend(ghost_owner_ranks));

  // Compute offsets
  std::vector<std::int32_t> offsets(num_masters_per_slave.size() + 1, 0);
  std::partial_sum(num_masters_per_slave.begin(), num_masters_per_slave.end(),
                   offsets.begin() + 1);

  dolfinx_mpc::mpc_data<T> output;
  output.offsets = offsets;
  output.masters = local_masters;
  output.coeffs = local_coeffs;
  output.owners = local_owners;
  output.slaves = local_slaves;
  return output;
}

/// Create a contact condition between two sets of facets
/// @param[in] The mpc function space
/// @param[in] meshtags The meshtag
/// @param[in] slave_marker Tag for the first interface
/// @param[in] master_marker Tag for the other interface
/// @param[in] eps2 The tolerance for the squared distance to be considered a
/// collision
<<<<<<< HEAD
/// @param[in] allow_missing_masters If true, the function will not throw an error if
/// a degree of freedom in the closure of the master entities does not have a corresponding set of slave degrees of freedom.
=======
/// @param[in] allow_missing_masters If true, the function will not throw an
/// error if a degree of freedom in the closure of the master entities does not
/// have a corresponding set of slave degrees of freedom.
>>>>>>> f4f31a1a
template <typename T, std::floating_point U>
mpc_data<T> create_contact_inelastic_condition(
    const dolfinx::fem::FunctionSpace<U>& V,
    dolfinx::mesh::MeshTags<std::int32_t> meshtags, std::int32_t slave_marker,
<<<<<<< HEAD
    std::int32_t master_marker, const U eps2 = 1e-20, bool allow_missing_masters = false)
=======
    std::int32_t master_marker, const U eps2 = 1e-20,
    bool allow_missing_masters = false)
>>>>>>> f4f31a1a
{
  dolfinx::common::Timer timer("~MPC: Inelastic condition");

  MPI_Comm comm = V.mesh()->comm();
  int rank = -1;
  MPI_Comm_rank(comm, &rank);

  // Extract some const information from function-space
  const std::shared_ptr<const dolfinx::common::IndexMap> imap
      = V.dofmap()->index_map;
  const int tdim = V.mesh()->topology()->dim();
  const int fdim = tdim - 1;
  const int block_size = V.dofmap()->index_map_bs();
  std::int32_t size_local = V.dofmap()->index_map->size_local();

  // Create entity permutations needed in evaluate_basis_functions
  V.mesh()->topology_mutable()->create_entity_permutations();
  // Create connectivities needed for evaluate_basis_functions and
  // select_colliding cells
  V.mesh()->topology_mutable()->create_connectivity(fdim, tdim);
  V.mesh()->topology_mutable()->create_connectivity(tdim, tdim);

  std::vector<std::int32_t> slave_blocks
      = impl::locate_slave_dofs<U>(V, meshtags, slave_marker);
  std::ranges::for_each(slave_blocks,
                        [block_size](std::int32_t& d) { d /= block_size; });

  // Vector holding what blocks local to process are slaves
  std::vector<std::int32_t> local_blocks;

  // Array holding ghost slaves blocks (masters,coeffs and offsets will be
  // received)
  std::vector<std::int32_t> ghost_blocks;

  // Map slave blocks to arrays holding local bocks and ghost blocks
  std::ranges::for_each(
      slave_blocks,
      [size_local, &local_blocks, &ghost_blocks](const std::int32_t block)
      {
        if (block < size_local)
          local_blocks.push_back(block);
        else
          ghost_blocks.push_back(block);
      });

  // Map local blocks to global indices
  std::vector<std::int64_t> local_blocks_as_glob(local_blocks.size());
  imap->local_to_global(local_blocks, local_blocks_as_glob);

  // Create slave_dofs->master facets and master->slave dofs neighborhood
  // comms
  const bool has_slave = !local_blocks.empty();
  std::array<MPI_Comm, 2> neighborhood_comms
      = create_neighborhood_comms(comm, meshtags, has_slave, master_marker);

  /// Compute which rank (relative to neighbourhood) to send each ghost to
  std::span<const int> ghost_owners = imap->owners();

  // Create new index-map where there are only ghosts for slaves
  std::shared_ptr<const dolfinx::common::IndexMap> slave_index_map;
  {
    std::vector<int> slave_ranks(ghost_blocks.size());
    for (std::size_t i = 0; i < ghost_blocks.size(); ++i)
      slave_ranks[i] = ghost_owners[ghost_blocks[i] - size_local];
    std::vector<std::int64_t> ghosts_as_global(ghost_blocks.size());
    imap->local_to_global(ghost_blocks, ghosts_as_global);
    slave_index_map = std::make_shared<dolfinx::common::IndexMap>(
        comm, imap->size_local(), ghosts_as_global, slave_ranks);
  }

  // Create boundingboxtree for master surface
  auto facet_to_cell = V.mesh()->topology()->connectivity(fdim, tdim);
  assert(facet_to_cell);
  dolfinx::geometry::BoundingBoxTree<U> bb_tree = impl::create_boundingbox_tree(
      *V.mesh(), meshtags, master_marker, std::sqrt(eps2));

  // Tabulate slave block coordinates and find colliding cells
  std::vector<std::int32_t> slave_cells = dolfinx_mpc::create_block_to_cell_map(
      *V.mesh()->topology(), *V.dofmap(), local_blocks);
  std::vector<U> slave_coordinates;
  {
    std::array<std::size_t, 2> c_shape;
    std::tie(slave_coordinates, c_shape)
        = dolfinx_mpc::tabulate_dof_coordinates<U>(V, local_blocks,
                                                   slave_cells);
  }

  // Loop through all masters on current processor and check if they
  // collide with a local master facet
  std::map<std::int32_t, std::vector<std::int32_t>> local_owners;
  std::map<std::int32_t, std::vector<std::int64_t>> local_masters;
  std::map<std::int32_t, std::vector<T>> local_coeffs;
  std::vector<std::int64_t> blocks_wo_local_collision;
  std::vector<size_t> collision_to_local;
  {
    std::vector<std::int32_t> colliding_cells
        = dolfinx_mpc::find_local_collisions<U>(*V.mesh(), bb_tree,
                                                slave_coordinates, eps2);
    auto [basis_values, basis_shape] = dolfinx_mpc::evaluate_basis_functions<U>(
        V, slave_coordinates, colliding_cells, eps2);
    assert(basis_shape.back() == 1);
    MDSPAN_IMPL_STANDARD_NAMESPACE::mdspan<
        U, MDSPAN_IMPL_STANDARD_NAMESPACE::dextents<std::size_t, 2>>
        basis(basis_values.data(), basis_shape[0], basis_shape[1]);
    std::vector<std::int64_t> master_block_global;
    std::vector<std::int32_t> l_master;
    std::vector<T> coeff;

    for (std::size_t i = 0; i < local_blocks.size(); ++i)
    {
      if (const auto& cell = colliding_cells[i]; cell != -1)
      {
        auto cell_blocks = V.dofmap()->cell_dofs(cell);
        l_master.reserve(cell_blocks.size());
        coeff.reserve(cell_blocks.size());
        assert(l_master.empty());
        assert(coeff.empty());
        // Store block and non-zero basis value
        for (std::size_t j = 0; j < cell_blocks.size(); ++j)
        {
          if (const T c = basis(i, j); std::abs(c) > 1e-6)
          {
            coeff.push_back(c);
            l_master.push_back(cell_blocks[j]);
          }
        }
        // If no local contributions found add to remote list
        if (l_master.empty())
        {
          blocks_wo_local_collision.push_back(local_blocks_as_glob[i]);
          collision_to_local.push_back(i);
        }
        else
        {

          // Convert local block to global block
          const std::size_t num_masters = l_master.size();
          master_block_global.resize(num_masters);
          imap->local_to_global(l_master, master_block_global);

          // Insert local contributions in each block
          for (int j = 0; j < block_size; ++j)
          {
            const std::int32_t local_slave = local_blocks[i] * block_size + j;
            for (std::size_t k = 0; k < num_masters; k++)
            {
              local_masters[local_slave].push_back(
                  master_block_global[k] * block_size + j);
              local_coeffs[local_slave].push_back(coeff[k]);
              local_owners[local_slave].push_back(
                  l_master[k] < size_local
                      ? rank
                      : ghost_owners[l_master[k] - size_local]);
            }
          }
          l_master.clear();
          coeff.clear();
        }
      }
      else
      {
        blocks_wo_local_collision.push_back(local_blocks_as_glob[i]);
        collision_to_local.push_back(i);
      }
    }
  }
  // Extract coordinates and normals to distribute
  std::vector<U> distribute_coordinates(blocks_wo_local_collision.size() * 3);
  for (std::size_t i = 0; i < collision_to_local.size(); ++i)
  {
    std::ranges::copy_n(
        std::next(slave_coordinates.begin(), 3 * collision_to_local[i]), 3,
        std::next(distribute_coordinates.begin(), 3 * i));
  }
  dolfinx_mpc::mpc_data<T> mpc;

  // If serial, we only have to gather slaves, masters, coeffs in 1D
  // arrays
  if (int mpi_size = dolfinx::MPI::size(comm); mpi_size == 1)
  {

    if ((!blocks_wo_local_collision.empty()) and (!allow_missing_masters))
    {
      throw std::runtime_error(
          "No masters found on contact surface (when executed in serial). "
          "Please make sure that the surfaces are in contact, or increase "
          "the "
          "tolerance eps2.");
    }

    std::vector<std::int64_t> masters_out;
    std::vector<T> coeffs_out;
    std::vector<std::int32_t> offsets_out = {0};
    std::vector<std::int32_t> slaves_out;
    // Flatten the maps to 1D arrays (assuming all slaves are local
    // slaves)
    std::vector<std::int32_t> slaves;
    slaves.reserve(block_size * local_blocks.size());
    // If we allow missing masters, we need to skip those slaves from the MPC
    if ((!blocks_wo_local_collision.empty()))
    {
      int counter = 0;
      std::ranges::for_each(
<<<<<<< HEAD
        local_blocks,
        [block_size, tdim, &masters_out, &local_masters, &coeffs_out,
         &local_coeffs, &offsets_out, &slaves, &counter, &collision_to_local](const std::int32_t block)
        {
          if (std::find(collision_to_local.begin(), collision_to_local.end(), counter++) != collision_to_local.end())
          {
            std::cout << "Skipping block " << block << " without local collision." << counter << std::endl;
            return; // Skip blocks without local collision
          }
          else
          {

          for (std::int32_t j = 0; j < block_size; ++j)
          {
            const std::int32_t slave = block * block_size + j;
            slaves.push_back(slave);
            masters_out.insert(masters_out.end(), local_masters[slave].begin(),
                               local_masters[slave].end());
            coeffs_out.insert(coeffs_out.end(), local_coeffs[slave].begin(),
                              local_coeffs[slave].end());
            offsets_out.push_back((std::int32_t)masters_out.size());
          }
        }
        });

    }
    else
    {
      std::ranges::for_each(
        local_blocks,
        [block_size, tdim, &masters_out, &local_masters, &coeffs_out,
         &local_coeffs, &offsets_out, &slaves](const std::int32_t block)
        {
          for (std::int32_t j = 0; j < block_size; ++j)
          {
            const std::int32_t slave = block * block_size + j;
            slaves.push_back(slave);
            masters_out.insert(masters_out.end(), local_masters[slave].begin(),
                               local_masters[slave].end());
            coeffs_out.insert(coeffs_out.end(), local_coeffs[slave].begin(),
                              local_coeffs[slave].end());
            offsets_out.push_back((std::int32_t)masters_out.size());
          }
        });
      }
=======
          local_blocks,
          [block_size, tdim, &masters_out, &local_masters, &coeffs_out,
           &local_coeffs, &offsets_out, &slaves, &counter,
           &collision_to_local](const std::int32_t block)
          {
            if (std::find(collision_to_local.begin(), collision_to_local.end(),
                          counter++)
                != collision_to_local.end())
            {
              std::cout << "Skipping block " << block
                        << " without local collision." << counter << std::endl;
              return; // Skip blocks without local collision
            }
            else
            {

              for (std::int32_t j = 0; j < block_size; ++j)
              {
                const std::int32_t slave = block * block_size + j;
                slaves.push_back(slave);
                masters_out.insert(masters_out.end(),
                                   local_masters[slave].begin(),
                                   local_masters[slave].end());
                coeffs_out.insert(coeffs_out.end(), local_coeffs[slave].begin(),
                                  local_coeffs[slave].end());
                offsets_out.push_back((std::int32_t)masters_out.size());
              }
            }
          });
    }
    else
    {
      std::ranges::for_each(
          local_blocks,
          [block_size, tdim, &masters_out, &local_masters, &coeffs_out,
           &local_coeffs, &offsets_out, &slaves](const std::int32_t block)
          {
            for (std::int32_t j = 0; j < block_size; ++j)
            {
              const std::int32_t slave = block * block_size + j;
              slaves.push_back(slave);
              masters_out.insert(masters_out.end(),
                                 local_masters[slave].begin(),
                                 local_masters[slave].end());
              coeffs_out.insert(coeffs_out.end(), local_coeffs[slave].begin(),
                                local_coeffs[slave].end());
              offsets_out.push_back((std::int32_t)masters_out.size());
            }
          });
    }
>>>>>>> f4f31a1a
    std::vector<std::int32_t> owners(masters_out.size());
    std::ranges::fill(owners, 0);
    mpc.slaves = slaves;
    mpc.masters = masters_out;
    mpc.offsets = offsets_out;
    mpc.owners = owners;
    mpc.coeffs = coeffs_out;
    return mpc;
  }

  // Get the slave->master recv from and send to ranks
  int indegree(-1);
  int outdegree(-2);
  int weighted(-1);
  MPI_Dist_graph_neighbors_count(neighborhood_comms[0], &indegree, &outdegree,
                                 &weighted);

  // Figure out how much data to receive from each neighbor
  const auto num_colliding_blocks = (int)blocks_wo_local_collision.size();
  std::vector<std::int32_t> num_slave_blocks(indegree + 1);
  MPI_Neighbor_allgather(
      &num_colliding_blocks, 1, dolfinx::MPI::mpi_t<std::int32_t>,
      num_slave_blocks.data(), 1, dolfinx::MPI::mpi_t<std::int32_t>,
      neighborhood_comms[0]);
  num_slave_blocks.pop_back();

  // Compute displacements for data to receive
  std::vector<int> disp(indegree + 1, 0);
  std::partial_sum(num_slave_blocks.begin(), num_slave_blocks.end(),
                   disp.begin() + 1);

  // Send data to neighbors and receive data
  std::vector<std::int64_t> remote_slave_blocks(disp.back());
  MPI_Neighbor_allgatherv(
      blocks_wo_local_collision.data(), num_colliding_blocks,
      dolfinx::MPI::mpi_t<std::int64_t>, remote_slave_blocks.data(),
      num_slave_blocks.data(), disp.data(), dolfinx::MPI::mpi_t<std::int64_t>,
      neighborhood_comms[0]);

  // Multiply recv size by three to accommodate block coordinates
  std::vector<std::int32_t> num_block_coordinates(indegree);
  for (std::size_t i = 0; i < num_slave_blocks.size(); ++i)
    num_block_coordinates[i] = num_slave_blocks[i] * 3;
  std::vector<int> coordinate_disp(indegree + 1, 0);
  std::partial_sum(num_block_coordinates.begin(), num_block_coordinates.end(),
                   coordinate_disp.begin() + 1);

  // Send slave coordinates to neighbors
  std::vector<U> recv_coords(disp.back() * 3);
  MPI_Neighbor_allgatherv(
      distribute_coordinates.data(), (int)distribute_coordinates.size(),
      dolfinx::MPI::mpi_t<U>, recv_coords.data(), num_block_coordinates.data(),
      coordinate_disp.data(), dolfinx::MPI::mpi_t<U>, neighborhood_comms[0]);

  int err0 = MPI_Comm_free(&neighborhood_comms[0]);
  dolfinx::MPI::check_error(comm, err0);

  int err0 = MPI_Comm_free(&neighborhood_comms[0]);
  dolfinx::MPI::check_error(comm, err0);

  // Vector for processes with slaves, mapping slaves with
  // collision on this process
  std::vector<std::vector<std::int64_t>> collision_slaves(indegree);
  std::vector<std::map<std::int64_t, std::vector<std::int64_t>>>
      collision_masters(indegree);
  std::vector<std::map<std::int64_t, std::vector<T>>> collision_coeffs(
      indegree);
  std::vector<std::map<std::int64_t, std::vector<std::int32_t>>>
      collision_owners(indegree);
  std::vector<std::map<std::int64_t, std::vector<std::int32_t>>>
      collision_block_offsets(indegree);
  {
    std::vector<std::int32_t> remote_cell_collisions
        = dolfinx_mpc::find_local_collisions<U>(*V.mesh(), bb_tree, recv_coords,
                                                eps2);
    auto [basis, basis_shape] = dolfinx_mpc::evaluate_basis_functions<U>(
        V, recv_coords, remote_cell_collisions, eps2);
    assert(basis_shape.back() == 1);
    MDSPAN_IMPL_STANDARD_NAMESPACE::mdspan<
        const U, MDSPAN_IMPL_STANDARD_NAMESPACE::dextents<std::size_t, 2>>
        basis_span(basis.data(), basis_shape[0], basis_shape[1]);
    // TODO: Rework this so it is the same as the code on owning process.
    // Preferably get rid of all the std::map's
    // Work arrays for loop
    std::vector<std::int32_t> r_master;
    std::vector<T> r_coeff;
    std::vector<std::int64_t> remote_master_global;
    for (std::int32_t i = 0; i < indegree; ++i)
    {
      for (std::int32_t j = disp[i]; j < disp[i + 1]; ++j)
      {
        const std::int64_t slave_loc = remote_slave_blocks[j];
        // Initialize number of masters for each incoming slave to 0
        collision_block_offsets[i][remote_slave_blocks[j]]
            = std::vector<std::int32_t>(tdim, 0);
        if (const auto& cell = remote_cell_collisions[j]; cell != -1)
        {
          auto cell_blocks = V.dofmap()->cell_dofs(cell);
          r_master.reserve(cell_blocks.size());
          r_coeff.reserve(cell_blocks.size());
          assert(r_master.empty());
          assert(r_coeff.empty());
          // Store block and non-zero basis values
          for (std::size_t k = 0; k < cell_blocks.size(); ++k)
          {
            if (const T c = basis_span(j, k); std::abs(c) > 1e-6)
            {
              r_coeff.push_back(c);
              r_master.push_back(cell_blocks[k]);
            }
          }
          // If no local contributions do nothing
          if (!r_master.empty())
          {
            const std::size_t num_masters = r_master.size();
            remote_master_global.resize(num_masters);
            imap->local_to_global(r_master, remote_master_global);
            // Insert local contributions in each block
            assert(block_size == tdim);
            for (int l = 0; l < tdim; ++l)
            {
              for (std::size_t k = 0; k < num_masters; k++)
              {
                collision_masters[i][slave_loc].push_back(
                    remote_master_global[k] * block_size + l);
                collision_coeffs[i][slave_loc].push_back(r_coeff[k]);
                collision_owners[i][slave_loc].push_back(
                    r_master[k] < size_local
                        ? rank
                        : ghost_owners[r_master[k] - size_local]);
                collision_block_offsets[i][slave_loc][l]++;
              }
            }
            r_master.clear();
            r_coeff.clear();
            collision_slaves[i].push_back(slave_loc);
          }
        }
      }
    }
  }

  // Flatten data structures before send/recv
  std::vector<std::int32_t> num_found_slave_blocks(indegree + 1);
  for (std::int32_t i = 0; i < indegree; ++i)
    num_found_slave_blocks[i] = (std::int32_t)collision_slaves[i].size();

  // Get info about reverse communicator (masters->slaves)
  auto [src_ranks_rev, dest_ranks_rev]
      = dolfinx_mpc::compute_neighborhood(neighborhood_comms[1]);
  const std::size_t indegree_rev = src_ranks_rev.size();

  // Communicate number of incoming slaves and masters after coll
  // detection
  std::vector<int> inc_num_found_slave_blocks(indegree_rev + 1);
  MPI_Neighbor_alltoall(num_found_slave_blocks.data(), 1, MPI_INT,
                        inc_num_found_slave_blocks.data(), 1, MPI_INT,
                        neighborhood_comms[1]);
  inc_num_found_slave_blocks.pop_back();
  num_found_slave_blocks.pop_back();
  std::vector<std::int32_t> num_collision_masters(indegree + 1);
  std::vector<std::int64_t> found_slave_blocks;
  std::vector<std::int64_t> found_masters;
  std::vector<std::int32_t> offset_for_blocks;
  std::vector<std::int32_t> offsets_in_blocks;
  std::vector<std::int32_t> found_owners;
  std::vector<T> found_coefficients;
  for (std::int32_t i = 0; i < indegree; ++i)
  {
    std::int32_t master_offset = 0;
    std::vector<std::int64_t>& slaves_i = collision_slaves[i];
    found_slave_blocks.insert(found_slave_blocks.end(), slaves_i.begin(),
                              slaves_i.end());
    for (auto slave : slaves_i)
    {
      std::vector<std::int64_t>& masters_ij = collision_masters[i][slave];
      num_collision_masters[i] += masters_ij.size();
      found_masters.insert(found_masters.end(), masters_ij.begin(),
                           masters_ij.end());

      std::vector<T>& coeffs_ij = collision_coeffs[i][slave];
      found_coefficients.insert(found_coefficients.end(), coeffs_ij.begin(),
                                coeffs_ij.end());

      std::vector<std::int32_t>& owners_ij = collision_owners[i][slave];
      found_owners.insert(found_owners.end(), owners_ij.begin(),
                          owners_ij.end());
      std::vector<std::int32_t>& blocks_ij = collision_block_offsets[i][slave];
      offsets_in_blocks.insert(offsets_in_blocks.end(), blocks_ij.begin(),
                               blocks_ij.end());
      master_offset += masters_ij.size();
      offset_for_blocks.push_back(master_offset);
    }
  }

  std::vector<int> num_inc_masters(indegree_rev + 1);
  MPI_Neighbor_alltoall(num_collision_masters.data(), 1, MPI_INT,
                        num_inc_masters.data(), 1, MPI_INT,
                        neighborhood_comms[1]);
  num_inc_masters.pop_back();
  num_collision_masters.pop_back();
  // Create displacement vector for slaves and masters
  std::vector<int> disp_inc_slave_blocks(indegree_rev + 1, 0);
  std::partial_sum(inc_num_found_slave_blocks.begin(),
                   inc_num_found_slave_blocks.end(),
                   disp_inc_slave_blocks.begin() + 1);
  std::vector<int> disp_inc_masters(indegree_rev + 1, 0);
  std::partial_sum(num_inc_masters.begin(), num_inc_masters.end(),
                   disp_inc_masters.begin() + 1);

  // Compute send offsets
  std::vector<int> send_disp_slave_blocks(indegree + 1, 0);
  std::partial_sum(num_found_slave_blocks.begin(), num_found_slave_blocks.end(),
                   send_disp_slave_blocks.begin() + 1);
  std::vector<int> send_disp_masters(indegree + 1, 0);
  std::partial_sum(num_collision_masters.begin(), num_collision_masters.end(),
                   send_disp_masters.begin() + 1);

  // Receive colliding blocks from other processor
  std::vector<std::int64_t> remote_colliding_blocks(
      disp_inc_slave_blocks.back());
  MPI_Neighbor_alltoallv(
      found_slave_blocks.data(), num_found_slave_blocks.data(),
      send_disp_slave_blocks.data(), dolfinx::MPI::mpi_t<std::int64_t>,
      remote_colliding_blocks.data(), inc_num_found_slave_blocks.data(),
      disp_inc_slave_blocks.data(), dolfinx::MPI::mpi_t<std::int64_t>,
      neighborhood_comms[1]);
  std::vector<std::int32_t> recv_blocks_as_local(
      remote_colliding_blocks.size());
  imap->global_to_local(remote_colliding_blocks, recv_blocks_as_local);
  std::vector<std::int32_t> remote_colliding_offsets(
      disp_inc_slave_blocks.back());
  MPI_Neighbor_alltoallv(
      offset_for_blocks.data(), num_found_slave_blocks.data(),
      send_disp_slave_blocks.data(), dolfinx::MPI::mpi_t<std::int32_t>,
      remote_colliding_offsets.data(), inc_num_found_slave_blocks.data(),
      disp_inc_slave_blocks.data(), dolfinx::MPI::mpi_t<std::int32_t>,
      neighborhood_comms[1]);
  // Receive colliding masters and relevant data from other processor
  std::vector<std::int64_t> remote_colliding_masters(disp_inc_masters.back());
  MPI_Neighbor_alltoallv(
      found_masters.data(), num_collision_masters.data(),
      send_disp_masters.data(), dolfinx::MPI::mpi_t<std::int64_t>,
      remote_colliding_masters.data(), num_inc_masters.data(),
      disp_inc_masters.data(), dolfinx::MPI::mpi_t<std::int64_t>,
      neighborhood_comms[1]);
  std::vector<T> remote_colliding_coeffs(disp_inc_masters.back());
  MPI_Neighbor_alltoallv(found_coefficients.data(),
                         num_collision_masters.data(), send_disp_masters.data(),
                         dolfinx::MPI::mpi_t<T>, remote_colliding_coeffs.data(),
                         num_inc_masters.data(), disp_inc_masters.data(),
                         dolfinx::MPI::mpi_t<T>, neighborhood_comms[1]);
  std::vector<std::int32_t> remote_colliding_owners(disp_inc_masters.back());
  MPI_Neighbor_alltoallv(
      found_owners.data(), num_collision_masters.data(),
      send_disp_masters.data(), dolfinx::MPI::mpi_t<std::int32_t>,
      remote_colliding_owners.data(), num_inc_masters.data(),
      disp_inc_masters.data(), dolfinx::MPI::mpi_t<std::int32_t>,
      neighborhood_comms[1]);

  // Create receive displacement of data per slave block
  std::vector<std::int32_t> recv_num_found_blocks(indegree_rev);
  for (std::size_t i = 0; i < recv_num_found_blocks.size(); ++i)
    recv_num_found_blocks[i] = inc_num_found_slave_blocks[i] * tdim;
  std::vector<int> inc_block_disp(indegree_rev + 1, 0);
  std::partial_sum(recv_num_found_blocks.begin(), recv_num_found_blocks.end(),
                   inc_block_disp.begin() + 1);
  // Create send displacement of data per slave block
  std::vector<std::int32_t> num_found_blocks(indegree);
  for (std::int32_t i = 0; i < indegree; ++i)
    num_found_blocks[i] = tdim * num_found_slave_blocks[i];
  std::vector<int> send_block_disp(indegree + 1, 0);
  std::partial_sum(num_found_blocks.begin(), num_found_blocks.end(),
                   send_block_disp.begin() + 1);
  // Send the block information to slave processor
  std::vector<std::int32_t> block_dofs_recv(inc_block_disp.back());
  MPI_Neighbor_alltoallv(
      offsets_in_blocks.data(), num_found_blocks.data(), send_block_disp.data(),
      dolfinx::MPI::mpi_t<std::int32_t>, block_dofs_recv.data(),
      recv_num_found_blocks.data(), inc_block_disp.data(),
      dolfinx::MPI::mpi_t<std::int32_t>, neighborhood_comms[1]);

  int err1 = MPI_Comm_free(&neighborhood_comms[1]);
  dolfinx::MPI::check_error(comm, err1);

  int err1 = MPI_Comm_free(&neighborhood_comms[1]);
  dolfinx::MPI::check_error(comm, err1);

  // Iterate through the processors
  for (std::size_t i = 0; i < src_ranks_rev.size(); ++i)
  {
    // Find offsets for masters on given proc
    std::vector<std::int32_t> master_offsets = {0};
    const std::int32_t min = disp_inc_slave_blocks[i];
    const std::int32_t max = disp_inc_slave_blocks[i + 1];
    master_offsets.insert(master_offsets.end(),
                          remote_colliding_offsets.begin() + min,
                          remote_colliding_offsets.begin() + max);

    // Extract the number of masters per topological dimensions
    const std::int32_t min_dim = inc_block_disp[i];
    const std::int32_t max_dim = inc_block_disp[i + 1];
    const std::vector<std::int32_t> num_dofs_per_block(
        block_dofs_recv.begin() + min_dim, block_dofs_recv.begin() + max_dim);

    // Loop through slaves and add them if they havent already been added
    for (std::size_t j = 0; j < master_offsets.size() - 1; ++j)
    {
      // Get the slave block
      const std::int32_t local_block = recv_blocks_as_local[min + j];
      std::vector<std::int32_t> block_offsets(tdim + 1, 0);
      std::partial_sum(num_dofs_per_block.begin() + j * tdim,
                       num_dofs_per_block.begin() + (j + 1) * tdim,
                       block_offsets.begin() + 1);

      for (std::int32_t k = 0; k < tdim; ++k)
      {
        std::int32_t local_slave = local_block * block_size + k;

        // Skip if already found on other incoming processor
        if (local_masters[local_slave].empty())
        {
          std::vector<std::int64_t> masters_(
              remote_colliding_masters.begin() + disp_inc_masters[i]
                  + master_offsets[j] + block_offsets[k],
              remote_colliding_masters.begin() + disp_inc_masters[i]
                  + master_offsets[j] + block_offsets[k + 1]);
          local_masters[local_slave].insert(local_masters[local_slave].end(),
                                            masters_.begin(), masters_.end());

          std::vector<T> coeffs_(
              remote_colliding_coeffs.begin() + disp_inc_masters[i]
                  + master_offsets[j] + block_offsets[k],
              remote_colliding_coeffs.begin() + disp_inc_masters[i]
                  + master_offsets[j] + block_offsets[k + 1]);
          local_coeffs[local_slave].insert(local_coeffs[local_slave].end(),
                                           coeffs_.begin(), coeffs_.end());

          std::vector<std::int32_t> owners_(
              remote_colliding_owners.begin() + disp_inc_masters[i]
                  + master_offsets[j] + block_offsets[k],
              remote_colliding_owners.begin() + disp_inc_masters[i]
                  + master_offsets[j] + block_offsets[k + 1]);
          local_owners[local_slave].insert(local_owners[local_slave].end(),
                                           owners_.begin(), owners_.end());
        }
      }
    }
  }
  for (auto block : local_blocks)
  {
    for (int d = 0; d < block_size; d++)
    {
<<<<<<< HEAD
      if ((local_masters[block * block_size + d].empty()) and (!allow_missing_masters))
=======
      if ((local_masters[block * block_size + d].empty())
          and (!allow_missing_masters))
>>>>>>> f4f31a1a
      {
        throw std::runtime_error(
            "No masters found on contact surface for slave. Please run in "
            "serial "
            "to check that there is contact, or increase eps2.");
      }
    }
  }

  // Distribute data for ghosted slaves (the coeffs, owners and offsets)
  std::vector<std::int32_t> ghost_slaves(tdim * ghost_blocks.size());
  for (std::size_t i = 0; i < ghost_blocks.size(); ++i)
    for (std::int32_t j = 0; j < tdim; ++j)
      ghost_slaves[i * tdim + j] = ghost_blocks[i] * block_size + j;

  // Compute source and dest ranks of communicator
  MPI_Comm slave_to_ghost
      = create_owner_to_ghost_comm(local_blocks, ghost_blocks, imap);
  auto neighbour_ranks = dolfinx_mpc::compute_neighborhood(slave_to_ghost);
  const std::vector<int>& src_ranks_ghost = neighbour_ranks.first;
  const std::vector<int>& dest_ranks_ghost = neighbour_ranks.second;

  // Count number of incoming slaves
  std::vector<std::int32_t> inc_num_slaves(src_ranks_ghost.size(), 0);
  std::ranges::for_each(ghost_slaves,
                        [block_size, size_local, &ghost_owners, &inc_num_slaves,
                         &src_ranks_ghost](std::int32_t slave)
                        {
                          const std::int32_t owner
                              = ghost_owners[slave / block_size - size_local];
                          const auto it
                              = std::ranges::find(src_ranks_ghost, owner);
                          const auto index
                              = std::distance(src_ranks_ghost.begin(), it);
                          inc_num_slaves[index]++;
                        });
  // Count number of outgoing slaves and masters
  dolfinx::graph::AdjacencyList<int> shared_indices
      = slave_index_map->index_to_dest_ranks();

  std::vector<std::int32_t> out_num_slaves(dest_ranks_ghost.size(), 0);
  std::vector<std::int32_t> out_num_masters(dest_ranks_ghost.size() + 1, 0);
  // Create mappings from ghosted process to the data to recv
  // (can include repeats of data)
  std::map<std::int32_t, std::vector<std::int64_t>> proc_to_ghost;
  std::map<std::int32_t, std::vector<std::int64_t>> proc_to_ghost_masters;
  std::map<std::int32_t, std::vector<T>> proc_to_ghost_coeffs;
  std::map<std::int32_t, std::vector<std::int32_t>> proc_to_ghost_owners;
  std::map<std::int32_t, std::vector<std::int32_t>> proc_to_ghost_offsets;
  std::vector<std::int32_t> loc_block(1);
  std::vector<std::int64_t> glob_block(1);

  std::ranges::for_each(
      local_blocks,
      [block_size, &local_masters, &local_coeffs, &local_owners,
       &shared_indices, &dest_ranks_ghost, &loc_block, &glob_block,
       &out_num_masters, &out_num_slaves, &imap, &proc_to_ghost,
       &proc_to_ghost_masters, &proc_to_ghost_coeffs, &proc_to_ghost_owners,
       &proc_to_ghost_offsets, tdim](const auto block)
      {
        for (std::int32_t j = 0; j < tdim; ++j)
        {
          const std::int32_t slave = block * block_size + j;
          const std::vector<std::int64_t>& masters_i = local_masters[slave];
          const std::vector<T>& coeffs_i = local_coeffs[slave];
          const std::vector<std::int32_t>& owners_i = local_owners[slave];
          const auto num_masters = (std::int32_t)masters_i.size();
          for (auto proc : shared_indices.links(slave / block_size))
          {
            const auto it = std::ranges::find(dest_ranks_ghost, proc);
            std::int32_t index = std::distance(dest_ranks_ghost.begin(), it);
            out_num_masters[index] += num_masters;
            out_num_slaves[index]++;
            // Map slaves to global dof to be recognized by recv proc
            std::div_t div = std::div(slave, block_size);
            loc_block[0] = div.quot;
            imap->local_to_global(loc_block, glob_block);
            glob_block[0] = glob_block[0] * block_size + div.rem;
            proc_to_ghost[index].push_back(glob_block[0]);
            // Add master data in process-wise fashion
            proc_to_ghost_masters[index].insert(
                proc_to_ghost_masters[index].end(), masters_i.begin(),
                masters_i.end());
            proc_to_ghost_coeffs[index].insert(
                proc_to_ghost_coeffs[index].end(), coeffs_i.begin(),
                coeffs_i.end());
            proc_to_ghost_owners[index].insert(
                proc_to_ghost_owners[index].end(), owners_i.begin(),
                owners_i.end());
            proc_to_ghost_offsets[index].push_back(
                proc_to_ghost_masters[index].size());
          }
        }
      });
  // Flatten map of global slave ghost dofs to use alltoallv
  std::vector<std::int64_t> out_ghost_slaves;
  std::vector<std::int64_t> out_ghost_masters;
  std::vector<T> out_ghost_coeffs;
  std::vector<std::int32_t> out_ghost_owners;
  std::vector<std::int32_t> out_ghost_offsets;
  std::vector<std::int32_t> num_send_slaves(dest_ranks_ghost.size());
  std::vector<std::int32_t> num_send_masters(dest_ranks_ghost.size());
  for (std::size_t i = 0; i < dest_ranks_ghost.size(); ++i)
  {
    num_send_slaves[i] = proc_to_ghost[i].size();
    num_send_masters[i] = proc_to_ghost_masters[i].size();
    out_ghost_slaves.insert(out_ghost_slaves.end(), proc_to_ghost[i].begin(),
                            proc_to_ghost[i].end());
    out_ghost_masters.insert(out_ghost_masters.end(),
                             proc_to_ghost_masters[i].begin(),
                             proc_to_ghost_masters[i].end());
    out_ghost_coeffs.insert(out_ghost_coeffs.end(),
                            proc_to_ghost_coeffs[i].begin(),
                            proc_to_ghost_coeffs[i].end());
    out_ghost_owners.insert(out_ghost_owners.end(),
                            proc_to_ghost_owners[i].begin(),
                            proc_to_ghost_owners[i].end());
    out_ghost_offsets.insert(out_ghost_offsets.end(),
                             proc_to_ghost_offsets[i].begin(),
                             proc_to_ghost_offsets[i].end());
  }

  // Receive global slave dofs for ghosts structured as on src proc
  // Compute displacements for data to send and receive
  std::vector<int> disp_recv_ghost_slaves(src_ranks_ghost.size() + 1, 0);
  std::partial_sum(inc_num_slaves.begin(), inc_num_slaves.end(),
                   disp_recv_ghost_slaves.begin() + 1);

  std::vector<int> disp_send_ghost_slaves(dest_ranks_ghost.size() + 1, 0);
  std::partial_sum(num_send_slaves.begin(), num_send_slaves.end(),
                   disp_send_ghost_slaves.begin() + 1);

  std::vector<std::int64_t> in_ghost_slaves(disp_recv_ghost_slaves.back());
  MPI_Neighbor_alltoallv(out_ghost_slaves.data(), num_send_slaves.data(),
                         disp_send_ghost_slaves.data(),
                         dolfinx::MPI::mpi_t<std::int64_t>,
                         in_ghost_slaves.data(), inc_num_slaves.data(),
                         disp_recv_ghost_slaves.data(),
                         dolfinx::MPI::mpi_t<std::int64_t>, slave_to_ghost);
  std::vector<std::int32_t> in_ghost_offsets(disp_recv_ghost_slaves.back());
  MPI_Neighbor_alltoallv(out_ghost_offsets.data(), num_send_slaves.data(),
                         disp_send_ghost_slaves.data(),
                         dolfinx::MPI::mpi_t<std::int32_t>,
                         in_ghost_offsets.data(), inc_num_slaves.data(),
                         disp_recv_ghost_slaves.data(),
                         dolfinx::MPI::mpi_t<std::int32_t>, slave_to_ghost);

  // Communicate size of communication of masters
  std::vector<int> inc_num_masters(src_ranks_ghost.size() + 1);
  MPI_Neighbor_alltoall(out_num_masters.data(), 1, MPI_INT,
                        inc_num_masters.data(), 1, MPI_INT, slave_to_ghost);
  inc_num_masters.pop_back();
  out_num_masters.pop_back();
  // Send and receive the masters (the proc owning the master) and the
  // corresponding coeffs from the processor owning the slave
  std::vector<int> disp_recv_ghost_masters(src_ranks_ghost.size() + 1, 0);
  std::partial_sum(inc_num_masters.begin(), inc_num_masters.end(),
                   disp_recv_ghost_masters.begin() + 1);
  std::vector<int> disp_send_ghost_masters(dest_ranks_ghost.size() + 1, 0);
  std::partial_sum(num_send_masters.begin(), num_send_masters.end(),
                   disp_send_ghost_masters.begin() + 1);
  std::vector<std::int64_t> in_ghost_masters(disp_recv_ghost_masters.back());
  MPI_Neighbor_alltoallv(out_ghost_masters.data(), num_send_masters.data(),
                         disp_send_ghost_masters.data(),
                         dolfinx::MPI::mpi_t<std::int64_t>,
                         in_ghost_masters.data(), inc_num_masters.data(),
                         disp_recv_ghost_masters.data(),
                         dolfinx::MPI::mpi_t<std::int64_t>, slave_to_ghost);
  std::vector<T> in_ghost_coeffs(disp_recv_ghost_masters.back());
  MPI_Neighbor_alltoallv(out_ghost_coeffs.data(), num_send_masters.data(),
                         disp_send_ghost_masters.data(), dolfinx::MPI::mpi_t<T>,
                         in_ghost_coeffs.data(), inc_num_masters.data(),
                         disp_recv_ghost_masters.data(), dolfinx::MPI::mpi_t<T>,
                         slave_to_ghost);
  std::vector<std::int32_t> in_ghost_owners(disp_recv_ghost_masters.back());
  MPI_Neighbor_alltoallv(out_ghost_owners.data(), num_send_masters.data(),
                         disp_send_ghost_masters.data(),
                         dolfinx::MPI::mpi_t<std::int32_t>,
                         in_ghost_owners.data(), inc_num_masters.data(),
                         disp_recv_ghost_masters.data(),
                         dolfinx::MPI::mpi_t<std::int32_t>, slave_to_ghost);

  int err3 = MPI_Comm_free(&slave_to_ghost);
  dolfinx::MPI::check_error(comm, err3);

  int err3 = MPI_Comm_free(&slave_to_ghost);
  dolfinx::MPI::check_error(comm, err3);

  // Accumulate offsets of masters from different processors
  std::vector<std::int32_t> ghost_offsets = {0};
  for (std::size_t i = 0; i < src_ranks_ghost.size(); ++i)
  {
    const std::int32_t min = disp_recv_ghost_slaves[i];
    const std::int32_t max = disp_recv_ghost_slaves[i + 1];
    std::vector<std::int32_t> inc_offset;
    inc_offset.insert(inc_offset.end(), in_ghost_offsets.begin() + min,
                      in_ghost_offsets.begin() + max);
    for (std::int32_t& offset : inc_offset)
      offset += *(ghost_offsets.end() - 1);
    ghost_offsets.insert(ghost_offsets.end(), inc_offset.begin(),
                         inc_offset.end());
  }

  // Flatten local slaves data
  std::vector<std::int32_t> slaves;
  slaves.reserve(tdim * local_blocks.size());
  std::vector<std::int64_t> masters;
  masters.reserve(slaves.size());
  std::vector<T> coeffs_out;
  coeffs_out.reserve(slaves.size());
  std::vector<std::int32_t> owners_out;
  owners_out.reserve(slaves.size());
  std::vector<std::int32_t> offsets = {0};
  offsets.reserve(slaves.size() + 1);

  std::ranges::for_each(
      local_blocks,
      [block_size, tdim, &masters, &local_masters, &coeffs_out, &local_coeffs,
       &owners_out, &local_owners, &offsets, &slaves](const std::int32_t block)
      {
        for (std::int32_t j = 0; j < tdim; ++j)
        {
          // Add the slave if it has masters
          const std::int32_t slave = block * block_size + j;
          if (local_masters[slave].empty())
            continue;
          slaves.push_back(slave);
          masters.insert(masters.end(), local_masters[slave].begin(),
                         local_masters[slave].end());
          coeffs_out.insert(coeffs_out.end(), local_coeffs[slave].begin(),
                            local_coeffs[slave].end());
          offsets.push_back((std::int32_t)masters.size());
          owners_out.insert(owners_out.end(), local_owners[slave].begin(),
                            local_owners[slave].end());
        }
      });

  // Extend local data with ghost entries
  const std::int32_t num_loc_slaves = slaves.size();
  const std::int32_t num_local_masters = masters.size();
  const std::int32_t num_ghost_slaves = in_ghost_slaves.size();
  const std::int32_t num_ghost_masters = in_ghost_masters.size();
  masters.reserve(num_local_masters + num_ghost_masters);
  coeffs_out.reserve(num_local_masters + num_ghost_masters);
  owners_out.reserve(num_local_masters + num_ghost_masters);
  offsets.reserve(num_local_masters + num_ghost_masters + 1);
  std::vector<std::int32_t> local_ghosts
      = map_dofs_global_to_local<U>(V, in_ghost_slaves);
  for (std::int32_t i = 0; i < num_ghost_slaves; i++)
  {
<<<<<<< HEAD
    if (ghost_offsets[i+1]  - ghost_offsets[i] == 0)
=======
    if (ghost_offsets[i + 1] - ghost_offsets[i] == 0)
>>>>>>> f4f31a1a
      continue; // Skip if no masters for ghost slave
    slaves.push_back(local_ghosts[i]);
    for (std::int32_t j = ghost_offsets[i]; j < ghost_offsets[i + 1]; j++)
    {
      masters.push_back(in_ghost_masters[j]);
      owners_out.push_back(in_ghost_owners[j]);
      coeffs_out.push_back(in_ghost_coeffs[j]);
    }
    offsets.push_back((std::int32_t)masters.size());
  }
  mpc.slaves = slaves;
  mpc.masters = masters;
  mpc.offsets = offsets;
  mpc.owners = owners_out;
  mpc.coeffs = coeffs_out;
  timer.stop();
  return mpc;
}
//-----------------------------------------------------------------------------

} // namespace dolfinx_mpc<|MERGE_RESOLUTION|>--- conflicted
+++ resolved
@@ -586,9 +586,6 @@
   int err0 = MPI_Comm_free(&neighborhood_comms[0]);
   dolfinx::MPI::check_error(comm, err0);
 
-  int err0 = MPI_Comm_free(&neighborhood_comms[0]);
-  dolfinx::MPI::check_error(comm, err0);
-
   // Compute off-process contributions
   mpc_data<T> remote_data;
   {
@@ -901,24 +898,15 @@
 /// @param[in] master_marker Tag for the other interface
 /// @param[in] eps2 The tolerance for the squared distance to be considered a
 /// collision
-<<<<<<< HEAD
-/// @param[in] allow_missing_masters If true, the function will not throw an error if
-/// a degree of freedom in the closure of the master entities does not have a corresponding set of slave degrees of freedom.
-=======
 /// @param[in] allow_missing_masters If true, the function will not throw an
 /// error if a degree of freedom in the closure of the master entities does not
 /// have a corresponding set of slave degrees of freedom.
->>>>>>> f4f31a1a
 template <typename T, std::floating_point U>
 mpc_data<T> create_contact_inelastic_condition(
     const dolfinx::fem::FunctionSpace<U>& V,
     dolfinx::mesh::MeshTags<std::int32_t> meshtags, std::int32_t slave_marker,
-<<<<<<< HEAD
-    std::int32_t master_marker, const U eps2 = 1e-20, bool allow_missing_masters = false)
-=======
     std::int32_t master_marker, const U eps2 = 1e-20,
     bool allow_missing_masters = false)
->>>>>>> f4f31a1a
 {
   dolfinx::common::Timer timer("~MPC: Inelastic condition");
 
@@ -1122,53 +1110,6 @@
     {
       int counter = 0;
       std::ranges::for_each(
-<<<<<<< HEAD
-        local_blocks,
-        [block_size, tdim, &masters_out, &local_masters, &coeffs_out,
-         &local_coeffs, &offsets_out, &slaves, &counter, &collision_to_local](const std::int32_t block)
-        {
-          if (std::find(collision_to_local.begin(), collision_to_local.end(), counter++) != collision_to_local.end())
-          {
-            std::cout << "Skipping block " << block << " without local collision." << counter << std::endl;
-            return; // Skip blocks without local collision
-          }
-          else
-          {
-
-          for (std::int32_t j = 0; j < block_size; ++j)
-          {
-            const std::int32_t slave = block * block_size + j;
-            slaves.push_back(slave);
-            masters_out.insert(masters_out.end(), local_masters[slave].begin(),
-                               local_masters[slave].end());
-            coeffs_out.insert(coeffs_out.end(), local_coeffs[slave].begin(),
-                              local_coeffs[slave].end());
-            offsets_out.push_back((std::int32_t)masters_out.size());
-          }
-        }
-        });
-
-    }
-    else
-    {
-      std::ranges::for_each(
-        local_blocks,
-        [block_size, tdim, &masters_out, &local_masters, &coeffs_out,
-         &local_coeffs, &offsets_out, &slaves](const std::int32_t block)
-        {
-          for (std::int32_t j = 0; j < block_size; ++j)
-          {
-            const std::int32_t slave = block * block_size + j;
-            slaves.push_back(slave);
-            masters_out.insert(masters_out.end(), local_masters[slave].begin(),
-                               local_masters[slave].end());
-            coeffs_out.insert(coeffs_out.end(), local_coeffs[slave].begin(),
-                              local_coeffs[slave].end());
-            offsets_out.push_back((std::int32_t)masters_out.size());
-          }
-        });
-      }
-=======
           local_blocks,
           [block_size, tdim, &masters_out, &local_masters, &coeffs_out,
            &local_coeffs, &offsets_out, &slaves, &counter,
@@ -1219,7 +1160,6 @@
             }
           });
     }
->>>>>>> f4f31a1a
     std::vector<std::int32_t> owners(masters_out.size());
     std::ranges::fill(owners, 0);
     mpc.slaves = slaves;
@@ -1273,9 +1213,6 @@
       distribute_coordinates.data(), (int)distribute_coordinates.size(),
       dolfinx::MPI::mpi_t<U>, recv_coords.data(), num_block_coordinates.data(),
       coordinate_disp.data(), dolfinx::MPI::mpi_t<U>, neighborhood_comms[0]);
-
-  int err0 = MPI_Comm_free(&neighborhood_comms[0]);
-  dolfinx::MPI::check_error(comm, err0);
 
   int err0 = MPI_Comm_free(&neighborhood_comms[0]);
   dolfinx::MPI::check_error(comm, err0);
@@ -1505,9 +1442,6 @@
   int err1 = MPI_Comm_free(&neighborhood_comms[1]);
   dolfinx::MPI::check_error(comm, err1);
 
-  int err1 = MPI_Comm_free(&neighborhood_comms[1]);
-  dolfinx::MPI::check_error(comm, err1);
-
   // Iterate through the processors
   for (std::size_t i = 0; i < src_ranks_rev.size(); ++i)
   {
@@ -1573,12 +1507,8 @@
   {
     for (int d = 0; d < block_size; d++)
     {
-<<<<<<< HEAD
-      if ((local_masters[block * block_size + d].empty()) and (!allow_missing_masters))
-=======
       if ((local_masters[block * block_size + d].empty())
           and (!allow_missing_masters))
->>>>>>> f4f31a1a
       {
         throw std::runtime_error(
             "No masters found on contact surface for slave. Please run in "
@@ -1764,9 +1694,6 @@
   int err3 = MPI_Comm_free(&slave_to_ghost);
   dolfinx::MPI::check_error(comm, err3);
 
-  int err3 = MPI_Comm_free(&slave_to_ghost);
-  dolfinx::MPI::check_error(comm, err3);
-
   // Accumulate offsets of masters from different processors
   std::vector<std::int32_t> ghost_offsets = {0};
   for (std::size_t i = 0; i < src_ranks_ghost.size(); ++i)
@@ -1829,11 +1756,7 @@
       = map_dofs_global_to_local<U>(V, in_ghost_slaves);
   for (std::int32_t i = 0; i < num_ghost_slaves; i++)
   {
-<<<<<<< HEAD
-    if (ghost_offsets[i+1]  - ghost_offsets[i] == 0)
-=======
     if (ghost_offsets[i + 1] - ghost_offsets[i] == 0)
->>>>>>> f4f31a1a
       continue; // Skip if no masters for ghost slave
     slaves.push_back(local_ghosts[i]);
     for (std::int32_t j = ghost_offsets[i]; j < ghost_offsets[i + 1]; j++)
