--- conflicted
+++ resolved
@@ -424,21 +424,12 @@
       normal[j] = std::real(normal_array[dofs[j]]);
     U norm = std::sqrt(normal[0] * normal[0] + normal[1] * normal[1]
                        + normal[2] * normal[2]);
-<<<<<<< HEAD
-    std::for_each(normal.begin(), normal.end(),
-                  [norm](auto& n) { return std::abs(n / norm); });
-    return std::distance(
-        normal.begin(),
-        std::max_element(normal.begin(), normal.end(),
-                         [](T a, T b) { return std::norm(a) < std::norm(b); }));
-=======
     std::ranges::for_each(normal,
                           [norm](auto& n) { return std::abs(n / norm); });
     return std::distance(
         normal.begin(),
         std::ranges::max_element(normal, [](T a, T b)
                                  { return std::norm(a) < std::norm(b); }));
->>>>>>> 4546f6ab
   };
 
   // Determine which dof in local slave block is the actual slave
