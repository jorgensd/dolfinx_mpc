# Copyright (C) 2020 Jørgen S. Dokken
#
# This file is part of DOLFINX_MPC
#
# SPDX-License-Identifier:    MIT
#
# Multi point constraint problem for linear elasticity with slip conditions
# between two cubes.
from __future__ import annotations

import warnings
from argparse import ArgumentDefaultsHelpFormatter, ArgumentParser
from pathlib import Path

from mpi4py import MPI
from petsc4py import PETSc

import dolfinx.fem as fem
import numpy as np
import scipy.sparse.linalg
from dolfinx import default_real_type, default_scalar_type
from dolfinx.common import Timer, TimingType, list_timings
from dolfinx.io import XDMFFile
from dolfinx.mesh import CellType
from ufl import Identity, TestFunction, TrialFunction, dx, grad, inner, sym, tr

from create_and_export_mesh import gmsh_3D_stacked, mesh_3D_dolfin
<<<<<<< HEAD
from dolfinx_mpc import (MultiPointConstraint, apply_lifting, assemble_matrix,
                         assemble_vector)
from dolfinx_mpc.utils import (compare_mpc_lhs, compare_mpc_rhs,
                               create_normal_approximation, gather_PETScMatrix,
                               gather_PETScVector,
                               gather_transformation_matrix, log_info,
                               rigid_motions_nullspace, rotation_matrix)


def demo_stacked_cubes(outfile: XDMFFile, theta: float, gmsh: bool = False, ct: CellType = CellType.tetrahedron,
                       compare: bool = True, res: float = 0.1, noslip: bool = False):
=======
from dolfinx_mpc import MultiPointConstraint, apply_lifting, assemble_matrix, assemble_vector
from dolfinx_mpc.utils import (
    compare_mpc_lhs,
    compare_mpc_rhs,
    create_normal_approximation,
    gather_PETScMatrix,
    gather_PETScVector,
    gather_transformation_matrix,
    log_info,
    rigid_motions_nullspace,
    rotation_matrix,
)


def demo_stacked_cubes(
    outfile: XDMFFile,
    theta: float,
    gmsh: bool = False,
    ct: CellType = CellType.tetrahedron,
    compare: bool = True,
    res: float = 0.1,
    noslip: bool = False,
):
>>>>>>> 41e6a6c6
    celltype = "hexahedron" if ct == CellType.hexahedron else "tetrahedron"
    type_ext = "no_slip" if noslip else "slip"
    mesh_ext = "_gmsh_" if gmsh else "_"
    log_info(f"Run theta:{theta:.2f}, Cell: {celltype}, GMSH {gmsh}, Noslip: {noslip}")

    # Read in mesh
    if gmsh:
        mesh, mt = gmsh_3D_stacked(celltype, theta, res)
        tdim = mesh.topology.dim
        fdim = tdim - 1
        mesh.topology.create_connectivity(tdim, tdim)
        mesh.topology.create_connectivity(fdim, tdim)
    else:
        if default_real_type == np.float32:
            warnings.warn("Demo does not run for single float precision due to limited xdmf support")
            exit(0)
        mesh_3D_dolfin(theta, ct, celltype, res)
        MPI.COMM_WORLD.barrier()
        with XDMFFile(MPI.COMM_WORLD, f"meshes/mesh_{celltype}_{theta:.2f}.xdmf", "r") as xdmf:
            mesh = xdmf.read_mesh(name="mesh")
            tdim = mesh.topology.dim
            fdim = tdim - 1
            mesh.topology.create_connectivity(tdim, tdim)
            mesh.topology.create_connectivity(fdim, tdim)
            mt = xdmf.read_meshtags(mesh, "facet_tags")
    mesh.name = f"mesh_{celltype}_{theta:.2f}{type_ext}{mesh_ext}"

    # Create functionspaces
    V = fem.functionspace(mesh, ("Lagrange", 1, (mesh.geometry.dim,)))

    # Define boundary conditions

    # Bottom boundary is fixed in all directions
    bottom_dofs = fem.locate_dofs_topological(V, fdim, mt.find(5))
    u_bc = np.array((0,) * mesh.geometry.dim, dtype=default_scalar_type)
    bc_bottom = fem.dirichletbc(u_bc, bottom_dofs, V)

    g_vec = np.array([0, 0, -4.25e-1], dtype=default_scalar_type)
    if not noslip:
        # Helper for orienting traction
        r_matrix = rotation_matrix([1 / np.sqrt(2), 1 / np.sqrt(2), 0], -theta)

        # Top boundary has a given deformation normal to the interface
        g_vec = np.dot(r_matrix, g_vec).astype(default_scalar_type)

    top_dofs = fem.locate_dofs_topological(V, fdim, mt.find(3))
    bc_top = fem.dirichletbc(g_vec, top_dofs, V)

    bcs = [bc_bottom, bc_top]

    # Elasticity parameters
    E = 1.0e3
    nu = 0
    mu = fem.Constant(mesh, default_scalar_type(E / (2.0 * (1.0 + nu))))
    lmbda = fem.Constant(mesh, default_scalar_type(E * nu / ((1.0 + nu) * (1.0 - 2.0 * nu))))

    # Stress computation
    def sigma(v):
        return 2.0 * mu * sym(grad(v)) + lmbda * tr(sym(grad(v))) * Identity(len(v))

    # Define variational problem
    u = TrialFunction(V)
    v = TestFunction(V)
    a = inner(sigma(u), grad(v)) * dx
    # NOTE: Traction deactivated until we have a way of fixing nullspace
    # g = fem.Constant(mesh, default_scalar_type(g_vec))
    # ds = Measure("ds", domain=mesh, subdomain_data=mt, subdomain_id=3)
    rhs = inner(fem.Constant(mesh, default_scalar_type((0, 0, 0))), v) * dx
    # + inner(g, v) * ds
    bilinear_form = fem.form(a)
    linear_form = fem.form(rhs)

    mpc = MultiPointConstraint(V)
    tol = float(5e2 * np.finfo(default_scalar_type).resolution)
    if noslip:
        with Timer("~~Contact: Create non-elastic constraint"):
            mpc.create_contact_inelastic_condition(mt, 4, 9, eps2=tol)
    else:
        with Timer("~Contact: Create contact constraint"):
            nh = create_normal_approximation(V, mt, 4)
            mpc.create_contact_slip_condition(mt, 4, 9, nh, eps2=tol)

    with Timer("~~Contact: Add data and finialize MPC"):
        mpc.finalize()

    # Create null-space
    null_space = rigid_motions_nullspace(mpc.function_space)
    num_dofs = V.dofmap.index_map.size_global * V.dofmap.index_map_bs
    with Timer(f"~~Contact: Assemble matrix ({num_dofs})"):
        A = assemble_matrix(bilinear_form, mpc, bcs=bcs)
    with Timer(f"~~Contact: Assemble vector ({num_dofs})"):
        b = assemble_vector(linear_form, mpc)

    apply_lifting(b, [bilinear_form], [bcs], mpc)
    b.ghostUpdate(addv=PETSc.InsertMode.ADD_VALUES, mode=PETSc.ScatterMode.REVERSE)  # type: ignore
    fem.petsc.set_bc(b, bcs)

    # Solve Linear problem
    opts = PETSc.Options()  # type: ignore
    opts["ksp_rtol"] = 1.0e-8
    opts["pc_type"] = "gamg"
    opts["pc_gamg_type"] = "agg"
    opts["pc_gamg_coarse_eq_limit"] = 1000
    opts["pc_gamg_sym_graph"] = True
    opts["mg_levels_ksp_type"] = "chebyshev"
    opts["mg_levels_pc_type"] = "jacobi"
    opts["mg_levels_esteig_ksp_type"] = "cg"
    opts["matptap_via"] = "scalable"
    # opts["pc_gamg_square_graph"] = 2
    # opts["pc_gamg_threshold"] = 1e-2
    # opts["help"] = None # List all available options
    # opts["ksp_view"] = None # List progress of solver

    # Create functionspace and build near nullspace
    A.setNearNullSpace(null_space)
    solver = PETSc.KSP().create(mesh.comm)  # type: ignore
    solver.setOperators(A)
    solver.setFromOptions()

    u_h = fem.Function(mpc.function_space)
    with Timer("~~Contact: Solve"):
        # Temporary fix while:
        # https://gitlab.com/petsc/petsc/-/issues/1339
        # gets sorted
        A.convert("baij", A)
        A.convert("aij", A)
        solver.solve(b, u_h.vector)
        u_h.x.scatter_forward()

    with Timer("~~Contact: Backsubstitution"):
        mpc.backsubstitution(u_h)

    it = solver.getIterationNumber()
    unorm = u_h.vector.norm()
    num_slaves = MPI.COMM_WORLD.allreduce(mpc.num_local_slaves, op=MPI.SUM)
    if mesh.comm.rank == 0:
        num_dofs = V.dofmap.index_map.size_global * V.dofmap.index_map_bs
        print(f"Number of dofs: {num_dofs}")
        print(f"Number of slaves: {num_slaves}")
        print(f"Number of iterations: {it}")
        print(f"Norm of u {unorm:.5e}")

    # Write solution to file
    u_h.name = f"u_{celltype}_{theta:.2f}{mesh_ext}{type_ext}"
    outfile.write_mesh(mesh)
    outfile.write_function(u_h, 0.0, f"Xdmf/Domain/Grid[@Name='{mesh.name}'][1]")
    outfile.close()

    # Solve the MPC problem using a global transformation matrix
    # and numpy solvers to get reference values
    if not compare:
        b.destroy()
        solver.destroy()
        return

    log_info("Solving reference problem with global matrix (using scipy)")
    with Timer("~~Contact: Reference problem"):
        A_org = fem.petsc.assemble_matrix(bilinear_form, bcs)
        A_org.assemble()
        L_org = fem.petsc.assemble_vector(linear_form)
        fem.petsc.apply_lifting(L_org, [bilinear_form], [bcs])
        L_org.ghostUpdate(addv=PETSc.InsertMode.ADD_VALUES, mode=PETSc.ScatterMode.REVERSE)  # type: ignore
        fem.petsc.set_bc(L_org, bcs)

    root = 0
    with Timer("~~Contact: Compare LHS, RHS and solution"):
        compare_mpc_lhs(A_org, A, mpc, root=root)
        compare_mpc_rhs(L_org, b, mpc, root=root)

        # Gather LHS, RHS and solution on one process
        A_csr = gather_PETScMatrix(A_org, root=root)
        K = gather_transformation_matrix(mpc, root=root)
        L_np = gather_PETScVector(L_org, root=root)
        u_mpc = gather_PETScVector(u_h.vector, root=root)

        if MPI.COMM_WORLD.rank == root:
            KTAK = K.T * A_csr * K
            reduced_L = K.T @ L_np
            # Solve linear system
            d = scipy.sparse.linalg.spsolve(KTAK, reduced_L)
            # Back substitution to full solution vector
            uh_numpy = K @ d
            assert np.allclose(uh_numpy, u_mpc)

    list_timings(mesh.comm, [TimingType.wall])
    b.destroy()
    L_org.destroy()
    solver.destroy()


if __name__ == "__main__":
    parser = ArgumentParser(formatter_class=ArgumentDefaultsHelpFormatter)
    parser.add_argument("--res", default=0.1, type=np.float64, dest="res", help="Resolution of Mesh")
    parser.add_argument(
        "--theta",
        default=np.pi / 3,
        type=np.float64,
        dest="theta",
        help="Rotation angle around axis [1, 1, 0]",
    )
    hex = parser.add_mutually_exclusive_group(required=False)
    hex.add_argument("--hex", dest="hex", action="store_true", help="Use hexahedron mesh", default=False)
    slip = parser.add_mutually_exclusive_group(required=False)
    slip.add_argument(
        "--no-slip",
        dest="noslip",
        action="store_true",
        help="Use no-slip constraint",
        default=False,
    )
    gmsh = parser.add_mutually_exclusive_group(required=False)
    gmsh.add_argument(
        "--gmsh",
        dest="gmsh",
        action="store_true",
        help="Gmsh mesh instead of built-in grid",
        default=False,
    )
    comp = parser.add_mutually_exclusive_group(required=False)
    comp.add_argument(
        "--compare",
        dest="compare",
        action="store_true",
        help="Compare with global solution",
        default=False,
    )
    time = parser.add_mutually_exclusive_group(required=False)
    time.add_argument("--timing", dest="timing", action="store_true", help="List timings", default=False)

    args = parser.parse_args()
    outdir = Path("results")
    outdir.mkdir(exist_ok=True, parents=True)
    outfile = XDMFFile(MPI.COMM_WORLD, outdir / "demo_contact_3D.xdmf", "w")

    ct = CellType.hexahedron if args.hex else CellType.tetrahedron

    demo_stacked_cubes(
        outfile,
        theta=args.theta,
        gmsh=args.gmsh,
        ct=ct,
        compare=args.compare,
        res=args.res,
        noslip=args.noslip,
    )

    outfile.close()

    log_info("Simulation finished")
    if args.timing:
        list_timings(MPI.COMM_WORLD, [TimingType.wall])<|MERGE_RESOLUTION|>--- conflicted
+++ resolved
@@ -25,19 +25,6 @@
 from ufl import Identity, TestFunction, TrialFunction, dx, grad, inner, sym, tr
 
 from create_and_export_mesh import gmsh_3D_stacked, mesh_3D_dolfin
-<<<<<<< HEAD
-from dolfinx_mpc import (MultiPointConstraint, apply_lifting, assemble_matrix,
-                         assemble_vector)
-from dolfinx_mpc.utils import (compare_mpc_lhs, compare_mpc_rhs,
-                               create_normal_approximation, gather_PETScMatrix,
-                               gather_PETScVector,
-                               gather_transformation_matrix, log_info,
-                               rigid_motions_nullspace, rotation_matrix)
-
-
-def demo_stacked_cubes(outfile: XDMFFile, theta: float, gmsh: bool = False, ct: CellType = CellType.tetrahedron,
-                       compare: bool = True, res: float = 0.1, noslip: bool = False):
-=======
 from dolfinx_mpc import MultiPointConstraint, apply_lifting, assemble_matrix, assemble_vector
 from dolfinx_mpc.utils import (
     compare_mpc_lhs,
@@ -61,7 +48,6 @@
     res: float = 0.1,
     noslip: bool = False,
 ):
->>>>>>> 41e6a6c6
     celltype = "hexahedron" if ct == CellType.hexahedron else "tetrahedron"
     type_ext = "no_slip" if noslip else "slip"
     mesh_ext = "_gmsh_" if gmsh else "_"
