# # Stokes flow with slip conditions
# **Author** Jørgen S. Dokken
#
# **License** MIT
#
# This demo illustrates how to apply a slip condition on an
# interface not aligned with the coordiante axis.

# We start by the various modules required for this demo

# +
from __future__ import annotations

from pathlib import Path
from typing import Union

from mpi4py import MPI
from petsc4py import PETSc

import basix.ufl
import gmsh
import numpy as np
import scipy.sparse.linalg
from dolfinx import common, default_scalar_type, fem, io
from dolfinx.io import gmshio
from numpy.typing import NDArray
<<<<<<< HEAD
from ufl import (FacetNormal, Identity, Measure, TestFunctions, TrialFunctions,
                 div, dot, dx, grad, inner, outer, sym)
=======
from ufl import (
    FacetNormal,
    Identity,
    Measure,
    TestFunctions,
    TrialFunctions,
    div,
    dot,
    dx,
    grad,
    inner,
    outer,
    sym,
)
>>>>>>> 41e6a6c6
from ufl.core.expr import Expr

import dolfinx_mpc.utils
from dolfinx_mpc import LinearProblem, MultiPointConstraint

# -
# ## Mesh generation
#
# Next we create the computational domain, a channel titled with respect to the coordinate axis.
# We use GMSH and the DOLFINx GMSH-IO to convert the GMSH model into a DOLFINx mesh

# +


def create_mesh_gmsh(
    L: int = 2,
    H: int = 1,
    res: float = 0.1,
    theta: float = np.pi / 5,
    wall_marker: int = 1,
    outlet_marker: int = 2,
    inlet_marker: int = 3,
):
    """
    Create a channel of length L, height H, rotated theta degrees
    around origin, with facet markers for inlet, outlet and walls.


    Parameters
    ----------
    L
        The length of the channel
    H
        Width of the channel
    res
        Mesh resolution (uniform)
    theta
        Rotation angle
    wall_marker
        Integer used to mark the walls of the channel
    outlet_marker
        Integer used to mark the outlet of the channel
    inlet_marker
        Integer used to mark the inlet of the channel
    """
    gmsh.initialize()
    if MPI.COMM_WORLD.rank == 0:
        gmsh.model.add("Square duct")

        # Create rectangular channel
        channel = gmsh.model.occ.addRectangle(0, 0, 0, L, H)
        gmsh.model.occ.synchronize()

        # Find entity markers before rotation
        surfaces = gmsh.model.occ.getEntities(dim=1)
        walls = []
        inlets = []
        outlets = []
        for surface in surfaces:
            com = gmsh.model.occ.getCenterOfMass(surface[0], surface[1])
            if np.allclose(com, [0, H / 2, 0]):
                inlets.append(surface[1])
            elif np.allclose(com, [L, H / 2, 0]):
                outlets.append(surface[1])
            elif np.isclose(com[1], 0) or np.isclose(com[1], H):
                walls.append(surface[1])
        # Rotate channel theta degrees in the xy-plane
        gmsh.model.occ.rotate([(2, channel)], 0, 0, 0, 0, 0, 1, theta)
        gmsh.model.occ.synchronize()

        # Add physical markers
        gmsh.model.addPhysicalGroup(2, [channel], 1)
        gmsh.model.setPhysicalName(2, 1, "Fluid volume")
        gmsh.model.addPhysicalGroup(1, walls, wall_marker)
        gmsh.model.setPhysicalName(1, wall_marker, "Walls")
        gmsh.model.addPhysicalGroup(1, inlets, inlet_marker)
        gmsh.model.setPhysicalName(1, inlet_marker, "Fluid inlet")
        gmsh.model.addPhysicalGroup(1, outlets, outlet_marker)
        gmsh.model.setPhysicalName(1, outlet_marker, "Fluid outlet")

        # Set number of threads used for mesh
        gmsh.option.setNumber("Mesh.MaxNumThreads1D", MPI.COMM_WORLD.size)
        gmsh.option.setNumber("Mesh.MaxNumThreads2D", MPI.COMM_WORLD.size)
        gmsh.option.setNumber("Mesh.MaxNumThreads3D", MPI.COMM_WORLD.size)

        # Set uniform mesh size
        gmsh.option.setNumber("Mesh.CharacteristicLengthMin", res)
        gmsh.option.setNumber("Mesh.CharacteristicLengthMax", res)

        # Generate mesh
        gmsh.model.mesh.generate(2)
    # Convert gmsh model to DOLFINx Mesh and meshtags
    mesh, _, ft = gmshio.model_to_mesh(gmsh.model, MPI.COMM_WORLD, 0, gdim=2)
    gmsh.finalize()
    return mesh, ft


mesh, mt = create_mesh_gmsh(res=0.1)
fdim = mesh.topology.dim - 1

# The next step is the create the function spaces for the fluid velocit and pressure.
# We will use a mixed-formulation, and we use `basix.ufl` to create the Taylor-Hood finite element pair

P2 = basix.ufl.element("Lagrange", mesh.topology.cell_name(), 2, shape=(mesh.geometry.dim,))
P1 = basix.ufl.element("Lagrange", mesh.topology.cell_name(), 1)

TH = basix.ufl.mixed_element([P2, P1])
W = fem.functionspace(mesh, TH)
# -

# ## Boundary conditions
# Next we want to prescribe an inflow condition on a set of facets, those marked by 3 in GMSH
# To do so, we start by creating a function in the **collapsed** subspace of V, and create the
# expression of choice for the boundary condition.
# We use a Python-function for this, that takes in an array of shape `(num_points, 3)` and
# returns the function values as an `(num_points, 2)` array.
# Note that we therefore can use vectorized Numpy operations to compute the inlet values for a sequence of points
# with a single function call

V, _ = W.sub(0).collapse()
Q, _ = W.sub(1).collapse()
inlet_velocity = fem.Function(V)


def inlet_velocity_expression(
    x: NDArray[Union[np.float32, np.float64]],
) -> NDArray[Union[np.float32, np.float64, np.complex64, np.complex128]]:
    return np.stack(
        (
            np.sin(np.pi * np.sqrt(x[0] ** 2 + x[1] ** 2)),
            5 * x[1] * np.sin(np.pi * np.sqrt(x[0] ** 2 + x[1] ** 2)),
        )
    ).astype(default_scalar_type)


inlet_velocity.interpolate(inlet_velocity_expression)
inlet_velocity.x.scatter_forward()

# Next, we have to create the Dirichlet boundary condition. As the function is in the collapsed space,
# we send in the un-collapsed space and the collapsed space to locate dofs topological to find the
# appropriate dofs and the mapping from `V` to `W0`.

# +
W0 = W.sub(0)
dofs = fem.locate_dofs_topological((W0, V), 1, mt.find(3))
bc1 = fem.dirichletbc(inlet_velocity, dofs, W0)
bcs = [bc1]
# -

# Next, we want to create the slip conditions at the side walls of the channel.
# To do so, we compute an approximation of the normal at all the degrees of freedom that
# are associated with the facets marked with `1`, either by being on one of the vertices of a
# facet marked with `1`, or on the facet itself (for instance at a midpoint).
# If a dof is associated with a vertex that is connected to mutliple facets marked with `1`,
# we define the normal as the average between the normals at the vertex viewed from each facet.

# +
n = dolfinx_mpc.utils.create_normal_approximation(V, mt, 1)
# -

# Next, we can create the multipoint-constraint, enforcing that $\mathbf{u}\cdot\mathbf{n}=0$,
# except where we have already enforced a Dirichlet boundary condition

# +
with common.Timer("~Stokes: Create slip constraint"):
    mpc = MultiPointConstraint(W)
    mpc.create_slip_constraint(W.sub(0), (mt, 1), n, bcs=bcs)
mpc.finalize()
# -

# ## Variational formulation
# We start by creating some convenience functions, including the tangential projection of a vector,
# the symmetric gradient and traction.

# +


def tangential_proj(u: Expr, n: Expr):
    """
    See for instance:
    https://link.springer.com/content/pdf/10.1023/A:1022235512626.pdf
    """
    return (Identity(u.ufl_shape[0]) - outer(n, n)) * u


def sym_grad(u: Expr):
    return sym(grad(u))


def T(u: Expr, p: Expr, mu: Expr):
    return 2 * mu * sym_grad(u) - p * Identity(u.ufl_shape[0])


# -


# Next, we define the classical terms of the bilinear form `a` and linear form `L`.
# We note that we use the symmetric formulation after integration by parts.

# +
mu = fem.Constant(mesh, default_scalar_type(1.0))
f = fem.Constant(mesh, default_scalar_type((0, 0)))
(u, p) = TrialFunctions(W)
(v, q) = TestFunctions(W)
a = (2 * mu * inner(sym_grad(u), sym_grad(v)) - inner(p, div(v)) - inner(div(u), q)) * dx
L = inner(f, v) * dx
# -

# We could prescibe some shear stress at the slip boundaries. However, in this demo, we set it to `0`,
# but include it in the variational formulation. We add the appropriate terms due to the slip condition,
# as explained in https://arxiv.org/pdf/2001.10639.pdf

# +
n = FacetNormal(mesh)
g_tau = tangential_proj(fem.Constant(mesh, default_scalar_type(((0, 0), (0, 0)))) * n, n)
ds = Measure("ds", domain=mesh, subdomain_data=mt, subdomain_id=1)

a -= inner(outer(n, n) * dot(T(u, p, mu), n), v) * ds
L += inner(g_tau, v) * ds
# -

# ## Solve the variational problem
# We use the MUMPS solver provided through the DOLFINX_MPC PETSc interface to solve the variational problem

# +
petsc_options = {"ksp_type": "preonly", "pc_type": "lu", "pc_factor_mat_solver_type": "mumps"}
problem = LinearProblem(a, L, mpc, bcs=bcs, petsc_options=petsc_options)
U = problem.solve()
# -

# ## Visualization
# We store the solution to the `VTX` file format, which can be opend with the
# `ADIOS2VTXReader` in Paraview

# +
u = U.sub(0).collapse()
p = U.sub(1).collapse()
u.name = "u"
p.name = "p"

outdir = Path("results").absolute()
outdir.mkdir(exist_ok=True, parents=True)

with io.VTXWriter(mesh.comm, outdir / "demo_stokes_u.bp", u, engine="BP4") as vtx:
    vtx.write(0.0)
with io.VTXWriter(mesh.comm, outdir / "demo_stokes_p.bp", p, engine="BP4") as vtx:
    vtx.write(0.0)
# -

# ## Verification
# We verify that the MPC implementation is correct by creating the global reduction matrix
# and performing global matrix-matrix-matrix multiplication using numpy

# +
with common.Timer("~Stokes: Verification of problem by global matrix reduction"):
    # Solve the MPC problem using a global transformation matrix
    # and numpy solvers to get reference values
    # Generate reference matrices and unconstrained solution
    bilinear_form = fem.form(a)
    A_org = fem.petsc.assemble_matrix(bilinear_form, bcs)
    A_org.assemble()
    linear_form = fem.form(L)
    L_org = fem.petsc.assemble_vector(linear_form)

    fem.petsc.apply_lifting(L_org, [bilinear_form], [bcs])
    L_org.ghostUpdate(addv=PETSc.InsertMode.ADD_VALUES, mode=PETSc.ScatterMode.REVERSE)  # type: ignore
    fem.petsc.set_bc(L_org, bcs)
    root = 0
    dolfinx_mpc.utils.compare_mpc_lhs(A_org, problem.A, mpc, root=root)
    dolfinx_mpc.utils.compare_mpc_rhs(L_org, problem.b, mpc, root=root)

    # Gather LHS, RHS and solution on one process
    A_csr = dolfinx_mpc.utils.gather_PETScMatrix(A_org, root=root)
    K = dolfinx_mpc.utils.gather_transformation_matrix(mpc, root=root)
    L_np = dolfinx_mpc.utils.gather_PETScVector(L_org, root=root)
    u_mpc = dolfinx_mpc.utils.gather_PETScVector(U.vector, root=root)
    is_complex = np.issubdtype(default_scalar_type, np.complexfloating)  # type: ignore
    scipy_dtype = np.complex128 if is_complex else np.float64
    if MPI.COMM_WORLD.rank == root:
        KTAK = K.T.astype(scipy_dtype) * A_csr.astype(scipy_dtype) * K.astype(scipy_dtype)
        reduced_L = K.T.astype(scipy_dtype) @ L_np.astype(scipy_dtype)
        # Solve linear system
        d = scipy.sparse.linalg.spsolve(KTAK.astype(scipy_dtype), reduced_L.astype(scipy_dtype))
        # Back substitution to full solution vector
        uh_numpy = K.astype(scipy_dtype) @ d.astype(scipy_dtype)
        assert np.allclose(uh_numpy.astype(u_mpc.dtype), u_mpc, atol=float(5e2 * np.finfo(u_mpc.dtype).resolution))
# -

# ## Timings
# Finally, we list the execution time of various operations used in the demo

common.list_timings(MPI.COMM_WORLD, [common.TimingType.wall])<|MERGE_RESOLUTION|>--- conflicted
+++ resolved
@@ -24,10 +24,6 @@
 from dolfinx import common, default_scalar_type, fem, io
 from dolfinx.io import gmshio
 from numpy.typing import NDArray
-<<<<<<< HEAD
-from ufl import (FacetNormal, Identity, Measure, TestFunctions, TrialFunctions,
-                 div, dot, dx, grad, inner, outer, sym)
-=======
 from ufl import (
     FacetNormal,
     Identity,
@@ -42,7 +38,6 @@
     outer,
     sym,
 )
->>>>>>> 41e6a6c6
 from ufl.core.expr import Expr
 
 import dolfinx_mpc.utils
