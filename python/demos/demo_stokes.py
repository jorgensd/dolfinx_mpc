import dolfinx.cpp
import dolfinx.io
import dolfinx_mpc
import dolfinx_mpc.utils
import meshio
import numpy as np
import pygmsh
import time
import ufl
from petsc4py import PETSc
from mpi4py import MPI

# Length, width and rotation of channel
L = 2
H = 1
theta = np.pi/8


def create_mesh_gmsh():
    """
    Create a channel of length 2, height one, rotated pi/6 degrees
    around origin, and corresponding facet markers:
    Walls: 1
    Outlet: 2
    Inlet: 3
    """
    geom = pygmsh.built_in.Geometry()
    rect = geom.add_rectangle(0.0, L, 0.0, H, 0.0, lcar=0.2)
    geom.rotate(rect, [0, 0, 0], theta, [0, 0, 1])

    geom.add_physical([rect.line_loop.lines[0], rect.line_loop.lines[2]], 1)
    geom.add_physical([rect.line_loop.lines[1]], 2)
    geom.add_physical([rect.line_loop.lines[3]], 3)
    geom.add_physical([rect.surface], 4)

    # Generate mesh
    mesh = pygmsh.generate_mesh(geom, dim=2, prune_z_0=True)
    cells = np.vstack(np.array([cells.data for cells in mesh.cells
                                if cells.type == "triangle"]))

    facet_cells = np.vstack(np.array([cells.data for cells in mesh.cells
                                      if cells.type == "line"]))

    facet_data = mesh.cell_data_dict["gmsh:physical"]["line"]
    cell_data = mesh.cell_data_dict["gmsh:physical"]["triangle"]
    triangle_mesh = meshio.Mesh(points=mesh.points,
                                cells=[("triangle", cells)],
                                cell_data={"name_to_read": [cell_data]})

    facet_mesh = meshio.Mesh(points=mesh.points,
                             cells=[("line", facet_cells)],
                             cell_data={"name_to_read": [facet_data]})
    # Write mesh
    meshio.xdmf.write("meshes/mesh.xdmf", triangle_mesh)
    meshio.xdmf.write("meshes/facet_mesh.xdmf", facet_mesh)


# Create mesh
if MPI.COMM_WORLD.size == 1:
    create_mesh_gmsh()
# Load mesh and corresponding facet markers
with dolfinx.io.XDMFFile(MPI.COMM_WORLD,
                         "meshes/mesh.xdmf", "r") as xdmf:
    mesh = xdmf.read_mesh("Grid")


<<<<<<< HEAD
mesh.create_connectivity(mesh.topology.dim-1, mesh.topology.dim)
with dolfinx.io.XDMFFile(dolfinx.MPI.comm_world,
=======
mesh.topology.create_connectivity(mesh.topology.dim-1, mesh.topology.dim)
with dolfinx.io.XDMFFile(MPI.COMM_WORLD,
>>>>>>> 6801b13e
                         "meshes/facet_mesh.xdmf", "r") as xdmf:
    mt = xdmf.read_meshtags(mesh, "Grid")

outfile = dolfinx.io.XDMFFile(
    MPI.COMM_WORLD, "results/demo_stokes.xdmf", "w")
outfile.write_mesh(mesh)
fdim = mesh.topology.dim - 1

# Create the function space
P2 = ufl.VectorElement("Lagrange", mesh.ufl_cell(), 2)
P1 = ufl.FiniteElement("Lagrange", mesh.ufl_cell(), 1)
TH = P2 * P1
W = dolfinx.FunctionSpace(mesh, TH)
V = dolfinx.FunctionSpace(mesh, P2)
Q = dolfinx.FunctionSpace(mesh, P1)


# Inlet velocity Dirichlet BC
def inlet_velocity_expression(x):
    return np.stack((np.sin(np.pi*np.sqrt(x[0]**2+x[1]**2)),
                     5*x[1]*np.sin(np.pi*np.sqrt(x[0]**2+x[1]**2))))


inlet_facets = mt.indices[mt.values == 3]
inlet_velocity = dolfinx.Function(V)
inlet_velocity.interpolate(inlet_velocity_expression)
dofs = dolfinx.fem.locate_dofs_topological((W.sub(0), V), 1, inlet_facets)
bc1 = dolfinx.DirichletBC(inlet_velocity, dofs, W.sub(0))

# Since for this problem the pressure is only determined up to a constant,
# we pin the pressure at the point (0, 0)
zero = dolfinx.Function(Q)
with zero.vector.localForm() as zero_local:
    zero_local.set(0.0)
dofs = dolfinx.fem.locate_dofs_geometrical((W.sub(1), Q),
                                           lambda x: np.isclose(x.T, [0, 0, 0])
                                           .all(axis=1))
bc2 = dolfinx.DirichletBC(zero, dofs, W.sub(1))

# Collect Dirichlet boundary conditions
bcs = [bc1, bc2]


# Find all dofs that corresponding to places where we require MPC constraints.
# x and y components are found separately.

def set_master_slave_slip_relationship(W, V, mt, value, bcs):
    """
    Set a slip condition for all dofs in W (where V is the collapsed
    0th subspace of W) that corresponds to the facets in mt marked with value
    """
    x = W.tabulate_dof_coordinates()
    global_indices = W.dofmap.index_map.global_indices(False)

    wall_facets = mt.indices[np.flatnonzero(mt.values == value)]
    bc_dofs = []
    for bc in bcs:
        bc_g = [global_indices[bdof] for bdof in bc.dof_indices[:, 0]]
        bc_dofs.append(np.hstack(MPI.COMM_WORLD.allgather(bc_g)))
    bc_dofs = np.hstack(bc_dofs)
    Vx = V.sub(0).collapse()
    Vy = V.sub(1).collapse()
    dofx = dolfinx.fem.locate_dofs_topological((W.sub(0).sub(0),
                                                Vx),
                                               1, wall_facets)
    dofy = dolfinx.fem.locate_dofs_topological((W.sub(0).sub(1),
                                                Vy),
                                               1, wall_facets)

    slaves = []
    masters = []
    coeffs = []

    nh = dolfinx_mpc.facet_normal_approximation(V, mt, 1)
    nhx, nhy = nh.sub(0).collapse(), nh.sub(1).collapse()
    nh.name = "n"
    outfile.write_function(nh)

    nx = nhx.vector.getArray()
    ny = nhy.vector.getArray()

    # Find index of each pair of x and y components.
    for d_x in dofx:
        # Skip if dof is a ghost
        if d_x[1] > Vx.dofmap.index_map.size_local:
            continue
        for d_y in dofy:
            # Skip if dof is a ghost
            if d_y[1] > Vy.dofmap.index_map.size_local:
                continue
            # Skip if not at same physical coordinate
            if not np.allclose(x[d_x[0]], x[d_y[0]]):
                continue
            slave_dof = global_indices[d_x[0]]
            master_dof = global_indices[d_y[0]]
            if master_dof not in bc_dofs:
                slaves.append(slave_dof)
                masters.append(master_dof)
                local_coeff = - ny[d_y[1]]/nx[d_x[1]]
                coeffs.append(local_coeff)
    # As all dofs is in the same block, we do not need to communicate
    # all master and slave nodes have been found
    global_slaves = np.hstack(MPI.COMM_WORLD.allgather(slaves))
    global_masters = np.hstack(MPI.COMM_WORLD.allgather(masters))
    global_coeffs = np.hstack(MPI.COMM_WORLD.allgather(coeffs))
    offsets = np.arange(len(global_slaves)+1)

    return (np.array(global_masters), np.array(global_slaves),
            np.array(global_coeffs), offsets)


start = time.time()
(masters, slaves,
 coeffs, offsets) = set_master_slave_slip_relationship(W, V, mt, 1, bcs)
end = time.time()
print("Setup master slave relationship: {0:.2e}".format(end-start))

mpc = dolfinx_mpc.cpp.mpc.MultiPointConstraint(W._cpp_object, slaves,
                                               masters, coeffs, offsets)
# Define variational problem
(u, p) = ufl.TrialFunctions(W)
(v, q) = ufl.TestFunctions(W)
f = dolfinx.Function(V)
a = (ufl.inner(ufl.grad(u), ufl.grad(v)) + ufl.inner(p, ufl.div(v))
     + ufl.inner(ufl.div(u), q)) * ufl.dx
L = ufl.inner(f, v) * ufl.dx

# Assemble LHS matrix and RHS vector
start = time.time()
A = dolfinx_mpc.assemble_matrix(a, mpc, bcs)
end = time.time()
print("Matrix assembly time: {0:.2e} ".format(end-start))
A.assemble()
start = time.time()
b = dolfinx_mpc.assemble_vector(L, mpc)
end = time.time()
print("Vector assembly time: {0:.2e} ".format(end-start))

dolfinx.fem.assemble.apply_lifting(b, [a], [bcs])
b.ghostUpdate(addv=PETSc.InsertMode.ADD, mode=PETSc.ScatterMode.REVERSE)

# Set Dirichlet boundary condition values in the RHS
dolfinx.fem.assemble.set_bc(b, bcs)

# Create and configure solver
ksp = PETSc.KSP().create(mesh.mpi_comm())
ksp.setOperators(A)
ksp.setType("preonly")
ksp.getPC().setType("lu")
ksp.getPC().setFactorSolverType("mumps")

# Compute the solution
uh = b.copy()
start = time.time()
ksp.solve(b, uh)
end = time.time()
print("Solve time {0:.2e}".format(end-start))

# Back substitute to slave dofs
dolfinx_mpc.backsubstitution(mpc, uh, W.dofmap)

Wmpc_cpp = dolfinx.cpp.function.FunctionSpace(mesh, W.element,
                                              mpc.mpc_dofmap())
Wmpc = dolfinx.FunctionSpace(None, W.ufl_element(), Wmpc_cpp)

# Write solution to file
U = dolfinx.Function(Wmpc)
U.vector.setArray(uh.array)

# Split the mixed solution and collapse
u = U.sub(0).collapse()
p = U.sub(1).collapse()
u.name = "u"
p.name = "p"
outfile.write_function(u)
outfile.write_function(p)
outfile.close()

# Transfer data from the MPC problem to numpy arrays for comparison
A_mpc_np = dolfinx_mpc.utils.PETScMatrix_to_global_numpy(A)
mpc_vec_np = dolfinx_mpc.utils.PETScVector_to_global_numpy(b)

# Solve the MPC problem using a global transformation matrix
# and numpy solvers to get reference values

# Generate reference matrices and unconstrained solution
print("---Reference timings---")
start = time.time()
A_org = dolfinx.fem.assemble_matrix(a, bcs)
end = time.time()
print("Normal matrix assembly {0:.2e}".format(end-start))
A_org.assemble()

start = time.time()
L_org = dolfinx.fem.assemble_vector(L)
end = time.time()
print("Normal vector assembly {0:.2e}".format(end-start))

dolfinx.fem.apply_lifting(L_org, [a], [bcs])
L_org.ghostUpdate(addv=PETSc.InsertMode.ADD_VALUES,
                  mode=PETSc.ScatterMode.REVERSE)
dolfinx.fem.set_bc(L_org, bcs)
solver = PETSc.KSP().create(MPI.COMM_WORLD)
ksp.setType("preonly")
ksp.getPC().setType("lu")
ksp.getPC().setFactorSolverType("mumps")
solver.setOperators(A_org)

# Create global transformation matrix
K = dolfinx_mpc.utils.create_transformation_matrix(W.dim(), slaves,
                                                   masters, coeffs,
                                                   offsets)
# Create reduced A
A_global = dolfinx_mpc.utils.PETScMatrix_to_global_numpy(A_org)
start = time.time()
reduced_A = np.matmul(np.matmul(K.T, A_global), K)
end = time.time()
print("Numpy matrix reduction: {0:.2e}".format(end-start))
# Created reduced L
vec = dolfinx_mpc.utils.PETScVector_to_global_numpy(L_org)
reduced_L = np.dot(K.T, vec)
# Solve linear system
start = time.time()
d = np.linalg.solve(reduced_A, reduced_L)
end = time.time()
print("Numpy solve {0:.2e}".format(end-start))
# Back substitution to full solution vector
uh_numpy = np.dot(K, d)

# Compare LHS, RHS and solution with reference values
dolfinx_mpc.utils.compare_matrices(reduced_A, A_mpc_np, slaves)
dolfinx_mpc.utils.compare_vectors(reduced_L, mpc_vec_np, slaves)
assert np.allclose(uh.array, uh_numpy[uh.owner_range[0]:uh.owner_range[1]])<|MERGE_RESOLUTION|>--- conflicted
+++ resolved
@@ -64,13 +64,8 @@
     mesh = xdmf.read_mesh("Grid")
 
 
-<<<<<<< HEAD
-mesh.create_connectivity(mesh.topology.dim-1, mesh.topology.dim)
-with dolfinx.io.XDMFFile(dolfinx.MPI.comm_world,
-=======
 mesh.topology.create_connectivity(mesh.topology.dim-1, mesh.topology.dim)
 with dolfinx.io.XDMFFile(MPI.COMM_WORLD,
->>>>>>> 6801b13e
                          "meshes/facet_mesh.xdmf", "r") as xdmf:
     mt = xdmf.read_meshtags(mesh, "Grid")
 
