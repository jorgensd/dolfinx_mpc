[build-system]
requires = [
      "scikit-build-core[pyproject]",
<<<<<<< HEAD
      "nanobind>=1.8.0,<2.0.0",
=======
      "nanobind>=2.0.0",
>>>>>>> 4546f6ab
      "petsc4py",
      "mpi4py",
]
build-backend = "scikit_build_core.build"

[project]
name = "dolfinx_mpc"
<<<<<<< HEAD
version = "0.8.1"
=======
version = "0.9.0"
>>>>>>> 4546f6ab
description = "DOLFINx_MPC Python interface"
readme = "README.md"
requires-python = ">=3.8.0"
license = { file = "../LICENSE" }
authors = [{ email = "dokken@simula.no", name = "Jørgen S. Dokken" }]
dependencies = [
      "numpy>=1.21",
      "cffi",
      "petsc4py",
      "mpi4py",
      "fenics-dolfinx>=0.9.0",
]

[project.optional-dependencies]
docs = ['jupyter-book', 'jupytext', "scipy"]
lint = ["ruff", "mypy"]
optional = ["numba"]
test = ["pytest", "coverage", "scipy"]
all = [
      "dolfinx_mpc[docs]",
      "dolfinx_mpc[optional]",
      "dolfinx_mpc[lint]",
      "dolfinx_mpc[test]",
]

[tool.scikit-build]
wheel.packages = ["dolfinx_mpc"]
sdist.exclude = ["*.cpp"]
cmake.build-type = "Release"

[tool.pytest]
junit_family = "xunit2"

[tool.mypy]
ignore_missing_imports = true
# Folders to exclude
exclude = ["docs/", "build/"]
# Folder to check with mypy
files = ["src", "tests"]

[tool.ruff]
src = ["benchmarks", "demos", "dolfinx_mpc"]
line-length = 120
indent-width = 4

[tool.ruff.lint]
select = [
      # Pyflakes
      "F",
      # Pycodestyle
      "E",
      "W",
      # isort
      "I001",
]


[tool.ruff.lint.isort]
known-first-party = ["dolfinx_mpc"]
known-third-party = [
      "basix",
      "dolfinx",
      "ffcx",
      "ufl",
      "gmsh",
      "numpy",
      "pytest",
]
section-order = [
      "future",
      "standard-library",
      "mpi",
      "third-party",
      "first-party",
      "local-folder",
]

[tool.ruff.lint.isort.sections]
"mpi" = ["mpi4py", "petsc4py"]<|MERGE_RESOLUTION|>--- conflicted
+++ resolved
@@ -1,11 +1,7 @@
 [build-system]
 requires = [
       "scikit-build-core[pyproject]",
-<<<<<<< HEAD
-      "nanobind>=1.8.0,<2.0.0",
-=======
       "nanobind>=2.0.0",
->>>>>>> 4546f6ab
       "petsc4py",
       "mpi4py",
 ]
@@ -13,11 +9,7 @@
 
 [project]
 name = "dolfinx_mpc"
-<<<<<<< HEAD
-version = "0.8.1"
-=======
 version = "0.9.0"
->>>>>>> 4546f6ab
 description = "DOLFINx_MPC Python interface"
 readme = "README.md"
 requires-python = ">=3.8.0"
