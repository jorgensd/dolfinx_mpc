--- conflicted
+++ resolved
@@ -9,11 +9,7 @@
 
 [project]
 name = "dolfinx_mpc"
-<<<<<<< HEAD
-version = "0.9.3"
-=======
-version = "0.10.0.dev0"
->>>>>>> f4f31a1a
+version = "0.10.0"
 description = "DOLFINx_MPC Python interface"
 readme = "README.md"
 requires-python = ">=3.10.0"
@@ -24,7 +20,7 @@
       "cffi",
       "petsc4py",
       "mpi4py",
-      "fenics-dolfinx>=0.10.0",
+      "fenics-dolfinx>=0.10.0,<0.11.0",
 ]
 
 [project.optional-dependencies]
