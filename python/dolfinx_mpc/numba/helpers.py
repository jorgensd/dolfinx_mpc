# Copyright (C) 2020-2021 Jørgen S. Dokken
#
# This file is part of DOLFINX_MPC
#
# SPDX-License-Identifier:    MIT
from __future__ import annotations

from typing import Union

import dolfinx.cpp as _cpp
<<<<<<< HEAD
import numba
import numpy
import numpy.typing as npt
=======
import numpy
import numpy.typing as npt

import numba
>>>>>>> 41e6a6c6

_forms = Union[_cpp.fem.Form_float32, _cpp.fem.Form_float64, _cpp.fem.Form_complex128]
_bcs = Union[
    _cpp.fem.DirichletBC_float32,
    _cpp.fem.DirichletBC_float64,
    _cpp.fem.DirichletBC_complex64,
    _cpp.fem.DirichletBC_complex128,
]


@numba.njit(fastmath=True, cache=True)
def extract_slave_cells(cell_offset: npt.NDArray[numpy.int32]) -> npt.NDArray[numpy.int32]:
    """From an offset determine which entries are nonzero"""
    slave_cells = numpy.zeros(len(cell_offset) - 1, dtype=numpy.int32)
    c = 0
    for cell in range(len(cell_offset) - 1):
        num_cells = cell_offset[cell + 1] - cell_offset[cell]
        if num_cells > 0:
            slave_cells[c] = cell
            c += 1
    return slave_cells[:c]


@numba.njit(fastmath=True, cache=True)
def pack_slave_facet_info(
    facets: npt.NDArray[numpy.int32], slave_cells: npt.NDArray[numpy.int32]
) -> npt.NDArray[numpy.int32]:
    """
    Given an MPC and a set of facets (cell index, local_facet_index),
    compress the set to those that only contain slave cells
    """
    facet_info = numpy.zeros((len(facets), 2), dtype=numpy.int32)
    i = 0
    for facet in facets:
        if sum(slave_cells == facet[0]) > 0:
            facet_info[i, :] = [facet[0], facet[1]]
            i += 1
    return facet_info[:i, :]<|MERGE_RESOLUTION|>--- conflicted
+++ resolved
@@ -8,16 +8,10 @@
 from typing import Union
 
 import dolfinx.cpp as _cpp
-<<<<<<< HEAD
-import numba
-import numpy
-import numpy.typing as npt
-=======
 import numpy
 import numpy.typing as npt
 
 import numba
->>>>>>> 41e6a6c6
 
 _forms = Union[_cpp.fem.Form_float32, _cpp.fem.Form_float64, _cpp.fem.Form_complex128]
 _bcs = Union[
