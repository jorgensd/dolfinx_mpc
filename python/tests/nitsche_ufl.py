# Copyright (C) 2021 Jørgen S. Dokken and Sarah Roggendorf
#
# SPDX-License-Identifier:    MIT
from __future__ import annotations

from typing import Dict, Tuple

from petsc4py import PETSc as _PETSc

import numpy as np
import ufl
from dolfinx import common as _common
from dolfinx import fem as _fem
from dolfinx import log as _log
from dolfinx import mesh as dmesh
from dolfinx import nls as _nls
<<<<<<< HEAD
from dolfinx_contact.helpers import (R_minus, epsilon, lame_parameters,
                                     rigid_motions_nullspace, sigma_func)
=======
from dolfinx_contact.helpers import (
    R_minus,
    epsilon,
    lame_parameters,
    rigid_motions_nullspace,
    sigma_func,
)
>>>>>>> 41e6a6c6

__all__ = ["nitsche_ufl"]


def nitsche_ufl(
    mesh: dmesh.Mesh,
    mesh_data: Tuple[dmesh.MeshTags, int, int],
    physical_parameters: dict = {},
    nitsche_parameters: Dict[str, float] = {},
    plane_loc: float = 0.0,
    vertical_displacement: float = -0.1,
    nitsche_bc: bool = True,
    quadrature_degree: int = 5,
    form_compiler_options: Dict = {},
    jit_options: Dict = {},
    petsc_options: Dict = {},
    newton_options: Dict = {},
) -> _fem.Function:
    """
    Use UFL to compute the one sided contact problem with a mesh coming into contact
    with a rigid surface (not meshed).

    Parameters
    ==========
    mesh
        The input mesh
    mesh_data
        A triplet with a mesh tag for facets and values v0, v1. v0 should be the value in the mesh tags
        for facets to apply a Dirichlet condition on. v1 is the value for facets which should have applied
        a contact condition on
    physical_parameters
        Optional dictionary with information about the linear elasticity problem.
        Valid (key, value) tuples are: ('E': float), ('nu', float), ('strain', bool)
    nitsche_parameters
        Optional dictionary with information about the Nitsche configuration.
        Valid (keu, value) tuples are: ('gamma', float), ('theta', float) where theta can be -1, 0 or 1 for
        skew-symmetric, penalty like or symmetric enforcement of Nitsche conditions
    plane_loc
        The location of the plane in y-coordinate (2D) and z-coordinate (3D)
    vertical_displacement
        The amount of verticial displacment enforced on Dirichlet boundary
    nitsche_bc
        Use Nitche's method to enforce Dirichlet boundary conditions
    quadrature_degree
        The quadrature degree to use for the custom contact kernels
    form_compiler_options
        Parameters used in FFCX compilation of this form. Run `ffcx --help` at
        the commandline to see all available options. Takes priority over all
        other parameter values, except for `scalar_type` which is determined by
        DOLFINX.
    jit_options
        Parameters used in CFFI JIT compilation of C code generated by FFCX.
        See https://github.com/FEniCS/dolfinx/blob/main/python/dolfinx/jit.py
        for all available parameters. Takes priority over all other parameter values.
    petsc_options
        Parameters that is passed to the linear algebra backend
        PETSc. For available choices for the 'petsc_options' kwarg,
        see the `PETSc-documentation
        <https://petsc4py.readthedocs.io/en/stable/manual/ksp/>`
    newton_options
        Dictionary with Newton-solver options. Valid (key, item) tuples are:
        ("atol", float), ("rtol", float), ("convergence_criterion", "str"),
        ("max_it", int), ("error_on_nonconvergence", bool), ("relaxation_parameter", float)
    """
    # Compute lame parameters
    plane_strain = physical_parameters.get("strain", False)
    E = physical_parameters.get("E", 1e3)
    nu = physical_parameters.get("nu", 0.1)
    mu_func, lambda_func = lame_parameters(plane_strain)
    mu = mu_func(E, nu)
    lmbda = lambda_func(E, nu)
    sigma = sigma_func(mu, lmbda)

    # Nitche parameters and variables
    theta = nitsche_parameters.get("theta", 1)
    gamma = nitsche_parameters.get("gamma", 1)

    (facet_marker, top_value, bottom_value) = mesh_data
    assert facet_marker.dim == mesh.topology.dim - 1

    # Normal vector pointing into plane (but outward of the body coming into contact)
    # Similar to computing the normal by finding the gap vector between two meshes
    n_vec = np.zeros(mesh.geometry.dim)
    n_vec[mesh.geometry.dim - 1] = -1
    n_2 = ufl.as_vector(n_vec)  # Normal of plane (projection onto other body)

    # Scaled Nitsche parameter
    h = ufl.CellDiameter(mesh)
    gamma_scaled = gamma * E / h

    # Mimicking the plane y=-plane_loc
    x = ufl.SpatialCoordinate(mesh)
    gap = x[mesh.geometry.dim - 1] + plane_loc
    g_vec = [i for i in range(mesh.geometry.dim)]
    g_vec[mesh.geometry.dim - 1] = gap

    V = _fem.functionspace(mesh, ("CG", 1))
    u = _fem.Function(V)
    v = ufl.TestFunction(V)

    metadata = {"quadrature_degree": quadrature_degree}
    dx = ufl.Measure("dx", domain=mesh)
    ds = ufl.Measure("ds", domain=mesh, metadata=metadata, subdomain_data=facet_marker)
    a = ufl.inner(sigma(u), epsilon(v)) * dx
    zero = np.full(
        mesh.geometry.dim,
        0,
        dtype=_PETSc.ScalarType,  # type: ignore
    )
    L = ufl.inner(_fem.Constant(mesh, zero), v) * dx

    # Derivation of one sided Nitsche with gap function
    n = ufl.FacetNormal(mesh)

    def sigma_n(v):
        # NOTE: Different normals, see summary paper
        return ufl.dot(sigma(v) * n, n_2)

    F = a - theta / gamma_scaled * sigma_n(u) * sigma_n(v) * ds(bottom_value) - L
    F += (
        1
        / gamma_scaled
        * R_minus(sigma_n(u) + gamma_scaled * (gap - ufl.dot(u, n_2)))
        * (theta * sigma_n(v) - gamma_scaled * ufl.dot(v, n_2))
        * ds(bottom_value)
    )

    # Compute corresponding Jacobian
    du = ufl.TrialFunction(V)
    q = sigma_n(u) + gamma_scaled * (gap - ufl.dot(u, n_2))
    J = ufl.inner(sigma(du), epsilon(v)) * ufl.dx - theta / gamma_scaled * sigma_n(du) * sigma_n(v) * ds(bottom_value)
    J += (
        1
        / gamma_scaled
        * 0.5
        * (1 - ufl.sign(q))
        * (sigma_n(du) - gamma_scaled * ufl.dot(du, n_2))
        * (theta * sigma_n(v) - gamma_scaled * ufl.dot(v, n_2))
        * ds(bottom_value)
    )

    # Nitsche for Dirichlet, another theta-scheme.
    # https://doi.org/10.1016/j.cma.2018.05.024
    if nitsche_bc:
        disp_vec = np.zeros(mesh.geometry.dim)
        disp_vec[mesh.geometry.dim - 1] = vertical_displacement
        u_D = ufl.as_vector(disp_vec)
        F += (
            -ufl.inner(sigma(u) * n, v) * ds(top_value)
            - theta * ufl.inner(sigma(v) * n, u - u_D) * ds(top_value)
            + gamma_scaled / h * ufl.inner(u - u_D, v) * ds(top_value)
        )
        bcs = []
        J += (
            -ufl.inner(sigma(du) * n, v) * ds(top_value)
            - theta * ufl.inner(sigma(v) * n, du) * ds(top_value)
            + gamma_scaled / h * ufl.inner(du, v) * ds(top_value)
        )
    else:
        # strong Dirichlet boundary conditions
        def _u_D(x):
            values = np.zeros((mesh.geometry.dim, x.shape[1]))
            values[mesh.geometry.dim - 1] = vertical_displacement
            return values

        u_D = _fem.Function(V)
        u_D.interpolate(_u_D)
        u_D.name = "u_D"
        u_D.x.scatter_forward()
        tdim = mesh.topology.dim
        dirichlet_dofs = _fem.locate_dofs_topological(V, tdim - 1, facet_marker.find(top_value))
        bc = _fem.dirichletbc(u_D, dirichlet_dofs)
        bcs = [bc]

    # DEBUG: Write each step of Newton iterations
    # Create nonlinear problem and Newton solver
    # def form(self, x: _PETSc.Vec):
    #     x.ghostUpdate(addv=_PETSc.InsertMode.INSERT, mode=_PETSc.ScatterMode.FORWARD)
    #     self.i += 1
    #     xdmf.write_function(u, self.i)

    # setattr(_fem.petsc.NonlinearProblem, "form", form)

    problem = _fem.petsc.NonlinearProblem(
        F, u, bcs, J=J, jit_options=jit_options, form_compiler_options=form_compiler_options
    )

    # DEBUG: Write each step of Newton iterations
    # problem.i = 0
    # from pathlib import Path
    # outdir = Path("results")
    # outdir.mkdir(exist_ok=True, parents=True)
    # xdmf = _io.XDMFFile(mesh.comm, outdir / "tmp_sol.xdmf", "w")
    # xdmf.write_mesh(mesh)
    # xdmf.close()

    solver = _nls.petsc.NewtonSolver(mesh.comm, problem)  # type: ignore
    null_space = rigid_motions_nullspace(V)
    solver.A.setNearNullSpace(null_space)

    # Set Newton solver options
    solver.atol = newton_options.get("atol", 1e-9)
    solver.rtol = newton_options.get("rtol", 1e-9)
    solver.convergence_criterion = newton_options.get("convergence_criterion", "incremental")
    solver.max_it = newton_options.get("max_it", 50)
    solver.error_on_nonconvergence = newton_options.get("error_on_nonconvergence", True)
    solver.relaxation_parameter = newton_options.get("relaxation_parameter", 0.8)

    def _u_initial(x):
        values = np.zeros((mesh.geometry.dim, x.shape[1]))
        values[-1] = -0.01 - plane_loc
        return values

    # Set initial_condition:
    u.interpolate(_u_initial)

    # Define solver and options
    ksp = solver.krylov_solver
    opts = _PETSc.Options()  # type: ignore
    option_prefix = ksp.getOptionsPrefix()  # type: ignore

    # Set PETSc options
    opts = _PETSc.Options()  # type: ignore
    opts.prefixPush(option_prefix)
    for k, v in petsc_options.items():
        opts[k] = v
    opts.prefixPop()
    ksp.setFromOptions()

    # Solve non-linear problem
    _log.set_log_level(_log.LogLevel.INFO)
    num_dofs_global = V.dofmap.index_map_bs * V.dofmap.index_map.size_global
    with _common.Timer(f"{num_dofs_global} Solve Nitsche"):
        n, converged = solver.solve(u)
    u.x.scatter_forward()
    if solver.error_on_nonconvergence:
        assert converged
    print(f"{num_dofs_global}, Number of interations: {n:d}")
    return u<|MERGE_RESOLUTION|>--- conflicted
+++ resolved
@@ -14,10 +14,6 @@
 from dolfinx import log as _log
 from dolfinx import mesh as dmesh
 from dolfinx import nls as _nls
-<<<<<<< HEAD
-from dolfinx_contact.helpers import (R_minus, epsilon, lame_parameters,
-                                     rigid_motions_nullspace, sigma_func)
-=======
 from dolfinx_contact.helpers import (
     R_minus,
     epsilon,
@@ -25,7 +21,6 @@
     rigid_motions_nullspace,
     sigma_func,
 )
->>>>>>> 41e6a6c6
 
 __all__ = ["nitsche_ufl"]
 
