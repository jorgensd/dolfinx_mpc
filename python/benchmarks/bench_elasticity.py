--- conflicted
+++ resolved
@@ -18,15 +18,6 @@
 import numpy as np
 from dolfinx import default_scalar_type
 from dolfinx.common import Timer, TimingType, list_timings
-<<<<<<< HEAD
-from dolfinx.fem import (Constant, Function, dirichletbc, form, functionspace,
-                         locate_dofs_topological, set_bc)
-from dolfinx.io import XDMFFile
-from dolfinx.mesh import (create_unit_cube, locate_entities_boundary, meshtags,
-                          refine)
-from ufl import (Identity, TestFunction, TrialFunction, ds, dx, grad, inner,
-                 sym, tr)
-=======
 from dolfinx.fem import (
     Constant,
     Function,
@@ -39,7 +30,6 @@
 from dolfinx.io import XDMFFile
 from dolfinx.mesh import create_unit_cube, locate_entities_boundary, meshtags, refine
 from ufl import Identity, TestFunction, TrialFunction, ds, dx, grad, inner, sym, tr
->>>>>>> 41e6a6c6
 
 from dolfinx_mpc import MultiPointConstraint, apply_lifting, assemble_matrix, assemble_vector
 from dolfinx_mpc.utils import log_info, rigid_motions_nullspace
